--- conflicted
+++ resolved
@@ -1,23 +1,14 @@
 //! This module provides a Juniper Context for Warpgrapher GraphQL queries. The
 //! context contains a connection pool for the Neo4J database.
-<<<<<<< HEAD
-use crate::engine::config::{ResolverFunc, Resolvers, Validators};
+use crate::engine::config::Validators;
 use crate::engine::database::DatabasePool;
 use crate::engine::extensions::{Extension, Extensions};
+use crate::engine::objects::resolvers::{ResolverFunc, Resolvers};
 use crate::{Error, ErrorKind};
 use juniper::Context;
 use std::fmt::Debug;
 use std::slice::Iter;
 use std::sync::Arc;
-=======
-use crate::engine::config::Validators;
-use crate::engine::extensions::WarpgrapherExtensions;
-use crate::engine::resolvers::Resolvers;
-use juniper::Context;
-use r2d2::Pool;
-use r2d2_cypher::CypherConnectionManager;
-use std::fmt::Debug;
->>>>>>> dd5c2f34
 
 /// Juniper Context for Warpgrapher's GraphQL queries. The ['GraphQLContext'] is
 /// used to pass a connection pool for the Neo4J database in to the resolvers.
@@ -107,16 +98,12 @@
     }
 }
 
-<<<<<<< HEAD
-impl<GlobalCtx, ReqCtx> Context for GraphQLContext<GlobalCtx, ReqCtx> where ReqCtx: RequestContext {}
-=======
 impl<GlobalCtx, ReqCtx> Context for GraphQLContext<GlobalCtx, ReqCtx>
 where
     GlobalCtx: Debug,
-    ReqCtx: Debug + RequestContext,
+    ReqCtx: RequestContext,
 {
 }
->>>>>>> dd5c2f34
 
 pub trait RequestContext: Clone + Debug + Send + Sync {
     fn new() -> Self;
@@ -127,19 +114,14 @@
 
     #[cfg(feature = "neo4j")]
     use super::GraphQLContext;
-<<<<<<< HEAD
     #[cfg(feature = "neo4j")]
-    use crate::engine::config::{Resolvers, Validators};
+    use crate::engine::config::Validators;
     #[cfg(feature = "neo4j")]
     use crate::engine::database::neo4j::Neo4jEndpoint;
     #[cfg(feature = "neo4j")]
     use crate::engine::database::DatabaseEndpoint;
-=======
-    use crate::engine::config::Validators;
-    use crate::engine::resolvers::Resolvers;
-    use r2d2_cypher::CypherConnectionManager;
-    use std::env::var_os;
->>>>>>> dd5c2f34
+    #[cfg(feature = "neo4j")]
+    use crate::engine::objects::resolvers::Resolvers;
 
     #[cfg(feature = "neo4j")]
     fn init() {
