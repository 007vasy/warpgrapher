--- conflicted
+++ resolved
@@ -1,7 +1,3 @@
-<<<<<<< HEAD
-=======
-//! This module provides error handling for WarpGrapher.
->>>>>>> dd5c2f34
 use std::error;
 use std::fmt::{Display, Formatter, Result};
 use std::sync::mpsc::RecvError;
@@ -64,9 +60,9 @@
     /// type that does not exist
     ConfigEndpointMissingTypeError(String, String),
 
-    /// Returned when a client for a GraphSON2 database pool cannot be built
-    #[cfg(feature = "graphson2")]
-    CouldNotBuildGraphson2Pool(gremlin_client::GremlinError),
+    /// Returned when a client for a cosmos database pool cannot be built
+    #[cfg(feature = "cosmos")]
+    CouldNotBuildCosmosPool(gremlin_client::GremlinError),
 
     /// Returned when `WarpgrapherServer` fails to build a pool for the cypher
     /// connection manager.
@@ -212,8 +208,8 @@
     /// Returned when the DB_TYPE environment variable specified a database type that Warpgrapher
     /// does not support. Note that this error is also returned if a supported database is specified
     /// in the DB_TYPE environment variable, but Warpgrapher has been compiled without the
-    /// corresponding feature flag.  For example, Warpgrapher must be compiled with the graphson2
-    /// feature in order to use a graphson2 database type.
+    /// corresponding feature flag.  For example, Warpgrapher must be compiled with the cosmos
+    /// feature in order to use a cosmos database type.
     UnsupportedDatabase(String),
 
     /// Returned when a custom input validator is defined, but the corresponding
