--- conflicted
+++ resolved
@@ -2,58 +2,41 @@
 use super::extension::MetadataExtension;
 use super::extension::{Metadata, MetadataExtensionCtx};
 use futures::executor::block_on;
-<<<<<<< HEAD
-use juniper::{Arguments, ExecutionResult, Executor};
+#[cfg(feature = "neo4j")]
+use juniper::ExecutionResult;
 #[allow(unused_imports)]
 use std::collections::HashMap;
-=======
-use serde_json::json;
-use std::env::var_os;
-use std::fmt::Debug;
->>>>>>> dd5c2f34
 use std::sync::mpsc;
 #[cfg(feature = "neo4j")]
 use std::sync::Arc;
 use std::thread::{spawn, JoinHandle};
-<<<<<<< HEAD
-#[cfg(any(feature = "graphson2", feature = "neo4j"))]
+#[cfg(any(feature = "cosmos", feature = "neo4j"))]
 use warpgrapher::engine::config::Config;
-use warpgrapher::engine::config::Resolvers;
 use warpgrapher::engine::config::Validators;
-use warpgrapher::engine::context::GraphQLContext;
 use warpgrapher::engine::context::RequestContext;
-#[cfg(feature = "graphson2")]
-use warpgrapher::engine::database::graphson2::Graphson2Endpoint;
+#[cfg(feature = "cosmos")]
+use warpgrapher::engine::database::cosmos::CosmosEndpoint;
 #[cfg(feature = "neo4j")]
 use warpgrapher::engine::database::neo4j::Neo4jEndpoint;
-#[cfg(any(feature = "graphson2", feature = "neo4j"))]
+#[cfg(any(feature = "cosmos", feature = "neo4j"))]
 use warpgrapher::engine::database::DatabaseEndpoint;
-#[cfg(any(feature = "graphson2", feature = "neo4j"))]
+#[cfg(any(feature = "cosmos", feature = "neo4j"))]
 use warpgrapher::engine::database::DatabasePool;
 use warpgrapher::engine::extensions::Extensions;
-use warpgrapher::engine::schema::Info;
+#[cfg(feature = "neo4j")]
+use warpgrapher::engine::objects::resolvers::{GraphNode, GraphRel, ResolverContext};
+use warpgrapher::engine::objects::resolvers::{Resolvers};
 use warpgrapher::engine::value::Value;
-=======
-use warpgrapher::engine::config::{Config, Validators};
-use warpgrapher::engine::context::RequestContext;
-use warpgrapher::engine::extensions::WarpgrapherExtensions;
-use warpgrapher::engine::resolvers::{GraphNode, GraphRel, ResolverContext, Resolvers};
-use warpgrapher::juniper::ExecutionResult;
->>>>>>> dd5c2f34
 use warpgrapher::{Error, ErrorKind};
 
-#[cfg(any(feature = "graphson2", feature = "neo4j"))]
+#[cfg(any(feature = "cosmos", feature = "neo4j"))]
 #[derive(Clone, Debug)]
 pub(crate) struct AppGlobalCtx {
     version: String,
 }
 
 #[derive(Clone, Debug)]
-<<<<<<< HEAD
-pub(crate) struct AppReqCtx {
-=======
-pub struct AppRequestCtx {
->>>>>>> dd5c2f34
+pub(crate) struct AppRequestCtx {
     metadata: Metadata,
 }
 
@@ -124,53 +107,9 @@
     }
 }
 
-/// custom endpoint returning scalar:
 #[allow(dead_code)]
-<<<<<<< HEAD
-#[cfg(feature = "neo4j")]
-fn project_count<AppGlobalCtx, AppReqCtx>(
-    _info: &Info,
-    _args: &Arguments,
-    executor: &Executor<GraphQLContext<AppGlobalCtx, AppReqCtx>>,
-) -> ExecutionResult
-where
-    AppReqCtx: RequestContext,
-{
-    match &executor.context().pool() {
-        DatabasePool::Neo4j(p) => {
-            // get projects from database
-            let graph = p.get().unwrap();
-            let mut transaction = graph.transaction().begin()?.0;
-            let query = "MATCH (n:Project) RETURN (n);";
-            let results = transaction.exec(query).unwrap();
-
-            // return number of projects
-            let count = results.data.len();
-            Ok(juniper::Value::scalar(count as i32))
-        }
-        _ => Err(Error::new(
-            ErrorKind::UnsupportedDatabase("Anything but neo4j".to_owned()),
-            None,
-        )
-        .into()),
-    }
-}
-
-#[allow(dead_code)]
-fn project_points<AppGlobalCtx, AppReqCtx>(
-    _info: &Info,
-    _args: &Arguments,
-    _executor: &Executor<GraphQLContext<AppGlobalCtx, AppReqCtx>>,
-) -> ExecutionResult
-where
-    AppReqCtx: RequestContext,
-{
-    Ok(juniper::Value::scalar(1_000_000 as i32))
-}
-
-#[allow(dead_code)]
-#[cfg(feature = "graphson2")]
-pub(crate) fn test_server_graphson2(config_path: &str) -> Server {
+#[cfg(feature = "cosmos")]
+pub(crate) fn test_server_cosmos(config_path: &str) -> Server {
     // load config
     //let config_path = "./tests/fixtures/config.yml".to_string();
     let config = Config::from_file(config_path.to_string()).expect("Failed to load config file");
@@ -184,35 +123,48 @@
     Server::new(
         "5001",
         config,
-        Graphson2Endpoint::from_env().unwrap().pool().unwrap(),
+        CosmosEndpoint::from_env().unwrap().pool().unwrap(),
         global_ctx,
         HashMap::new(),
         HashMap::new(),
         Vec::new(),
     )
-=======
-pub fn project_count(context: ResolverContext<AppGlobalCtx, AppRequestCtx>) -> ExecutionResult {
-    let db = context.get_db()?;
-    let query = "MATCH (n:Project) RETURN (n);";
-    let results = db.exec(query).unwrap();
-    context.resolve_scalar(results.data.len() as i32)
+}
+
+#[cfg(feature = "neo4j")]
+pub(crate) fn project_count(
+    context: ResolverContext<AppGlobalCtx, AppRequestCtx>,
+) -> ExecutionResult {
+    if let DatabasePool::Neo4j(p) = context.executor().context().pool() {
+        let db = p.get()?;
+        let query = "MATCH (n:Project) RETURN (n);";
+        let results = db.exec(query)?;
+        context.resolve_scalar(results.data.len() as i32)
+    } else {
+        Err(Error::new(
+            ErrorKind::UnsupportedDatabase("Non-Neo4j".to_string()),
+            None,
+        )
+        .into())
+    }
 }
 
 /// custom endpoint returning scalar_list:
-pub fn global_top_tags(context: ResolverContext<AppGlobalCtx, AppRequestCtx>) -> ExecutionResult {
+#[cfg(feature = "neo4j")]
+pub(crate) fn global_top_tags(
+    context: ResolverContext<AppGlobalCtx, AppRequestCtx>,
+) -> ExecutionResult {
     context.resolve_scalar_list(vec!["web", "database", "rust", "python", "graphql"])
 }
 
 /// custom endpoint returning node
-pub fn global_top_dev(context: ResolverContext<AppGlobalCtx, AppRequestCtx>) -> ExecutionResult {
-    context.resolve_node(GraphNode {
-        typename: "User",
-        props: json!({
-            "name": "Joe"
-        })
-        .as_object()
-        .unwrap(),
-    })
+#[cfg(feature = "neo4j")]
+pub(crate) fn global_top_dev(
+    context: ResolverContext<AppGlobalCtx, AppRequestCtx>,
+) -> ExecutionResult {
+    let mut hm = HashMap::new();
+    hm.insert("name".to_string(), Value::String("Joe".to_string()));
+    context.resolve_node(GraphNode::new("User", &hm))
 }
 
 /*
@@ -224,62 +176,54 @@
 */
 
 /// custom field returning scalar
-pub fn project_points(context: ResolverContext<AppGlobalCtx, AppRequestCtx>) -> ExecutionResult {
+#[cfg(feature = "neo4j")]
+pub(crate) fn project_points(
+    context: ResolverContext<AppGlobalCtx, AppRequestCtx>,
+) -> ExecutionResult {
     context.resolve_scalar(138)
 }
 
 /// custom field returning scalar_list
-pub fn project_top_tags(context: ResolverContext<AppGlobalCtx, AppRequestCtx>) -> ExecutionResult {
+#[cfg(feature = "neo4j")]
+pub(crate) fn project_top_tags(
+    context: ResolverContext<AppGlobalCtx, AppRequestCtx>,
+) -> ExecutionResult {
     context.resolve_scalar_list(vec!["cypher", "sql", "neo4j"])
 }
 
 /// custom rel returning rel
-pub fn project_top_dev(context: ResolverContext<AppGlobalCtx, AppRequestCtx>) -> ExecutionResult {
-    context.resolve_rel(GraphRel {
-        id: "1234567890",
-        props: None,
-        dst: GraphNode {
-            typename: "User",
-            props: json!({
-                "name": "Joe"
-            })
-            .as_object()
-            .unwrap(),
-        },
-    })
+#[cfg(feature = "neo4j")]
+pub(crate) fn project_top_dev(
+    context: ResolverContext<AppGlobalCtx, AppRequestCtx>,
+) -> ExecutionResult {
+    let mut hm = HashMap::new();
+    hm.insert("name".to_string(), Value::String("Joe".to_string()));
+    context.resolve_rel(GraphRel::new(
+        "1234567890",
+        None,
+        GraphNode::new("User", &hm),
+    ))
 }
 
 /// custom rel returning rel_list
-pub fn project_top_issues(
-    context: ResolverContext<AppGlobalCtx, AppRequestCtx>,
-) -> ExecutionResult {
+#[cfg(feature = "neo4j")]
+pub(crate) fn project_top_issues(
+    context: ResolverContext<AppGlobalCtx, AppRequestCtx>,
+) -> ExecutionResult {
+    let mut hm1 = HashMap::new();
+    hm1.insert(
+        "name".to_string(),
+        Value::String("Add async support".to_string()),
+    );
+    let mut hm2 = HashMap::new();
+    hm2.insert(
+        "name".to_string(),
+        Value::String("Fix type mismatch".to_string()),
+    );
     context.resolve_rel_list(vec![
-        GraphRel {
-            id: "1234567890",
-            props: None,
-            dst: GraphNode {
-                typename: "Feature",
-                props: json!({
-                    "name": "Add async support"
-                })
-                .as_object()
-                .unwrap(),
-            },
-        },
-        GraphRel {
-            id: "0987654321",
-            props: None,
-            dst: GraphNode {
-                typename: "Bug",
-                props: json!({
-                    "name": "Fix type mismatch"
-                })
-                .as_object()
-                .unwrap(),
-            },
-        },
+        GraphRel::new("1234567890", None, GraphNode::new("Feature", &hm1)),
+        GraphRel::new("0987654321", None, GraphNode::new("Bug", &hm2)),
     ])
->>>>>>> dd5c2f34
 }
 
 #[allow(dead_code)]
@@ -290,13 +234,8 @@
     global_ctx: AppGlobalCtx,
     resolvers: Resolvers<AppGlobalCtx, AppRequestCtx>,
     validators: Validators,
-<<<<<<< HEAD
-    extensions: Extensions<AppGlobalCtx, AppReqCtx>,
+    extensions: Extensions<AppGlobalCtx, AppRequestCtx>,
     server: Option<actix_web::dev::Server>,
-=======
-    extensions: WarpgrapherExtensions<AppGlobalCtx, AppRequestCtx>,
-    server: Option<dev::Server>,
->>>>>>> dd5c2f34
     handle: Option<JoinHandle<()>>,
 }
 
@@ -308,11 +247,7 @@
         global_ctx: AppGlobalCtx,
         resolvers: Resolvers<AppGlobalCtx, AppRequestCtx>,
         validators: Validators,
-<<<<<<< HEAD
-        extensions: Extensions<AppGlobalCtx, AppReqCtx>,
-=======
-        extensions: WarpgrapherExtensions<AppGlobalCtx, AppRequestCtx>,
->>>>>>> dd5c2f34
+        extensions: Extensions<AppGlobalCtx, AppRequestCtx>,
     ) -> Server {
         Server {
             bind_port: bind_port.to_owned(),
@@ -432,24 +367,9 @@
     validators.insert("NameValidator".to_string(), Box::new(name_validator));
 
     // initialize extensions
-<<<<<<< HEAD
-    let metadata_extension: MetadataExtension<AppGlobalCtx, AppReqCtx> = MetadataExtension::new();
-    let extensions: Extensions<AppGlobalCtx, AppReqCtx> = vec![Arc::new(metadata_extension)];
-=======
     let metadata_extension: MetadataExtension<AppGlobalCtx, AppRequestCtx> =
         MetadataExtension::new();
-    let extensions: WarpgrapherExtensions<AppGlobalCtx, AppRequestCtx> =
-        vec![Arc::new(metadata_extension)];
-
-    // configure server
-    let db_url = match var_os("DB_URL") {
-        None => "http://neo4j:testpass@127.0.0.1:7474/db/data".to_owned(),
-        Some(os) => os
-            .to_str()
-            .unwrap_or("http://neo4j:testpass@127.0.0.1:7474/db/data")
-            .to_owned(),
-    };
->>>>>>> dd5c2f34
+    let extensions: Extensions<AppGlobalCtx, AppRequestCtx> = vec![Arc::new(metadata_extension)];
 
     // create server
     Server::new(
