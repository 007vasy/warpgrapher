mod setup;

#[cfg(feature = "neo4j")]
use serde_json::json;
#[cfg(feature = "neo4j")]
use setup::server::test_server_neo4j;
#[cfg(feature = "neo4j")]
use setup::{clear_db, init, neo4j_test_client};

/// Passes if the custom resolvers executes correctly
#[cfg(feature = "neo4j")]
#[tokio::test]
<<<<<<< HEAD
async fn custom_endpoint_resolver() {
=======
#[serial]
async fn custom_endpoint_returning_scalar() {
>>>>>>> dd5c2f34
    init();
    clear_db();
    let mut client = neo4j_test_client();
    let mut server = test_server_neo4j("./tests/fixtures/config.yml");
    assert!(server.serve(false).is_ok());

    // create new projects
    let _ = client
        .create_node(
            "Project",
            "id name description",
            Some("1234".to_string()),
            &json!({"name": "ORION", "description": "Intro to supersoldiers"}),
        )
        .await
        .unwrap();
    let _ = client
        .create_node(
            "Project",
            "id name description",
            Some("1234".to_string()),
            &json!({"name": "SPARTANII", "description": "Cue MC music"}),
        )
        .await
        .unwrap();

    // count projects via custom resolver
    let result = client
        .graphql("query { ProjectCount }", Some("1234".to_string()), None)
        .await
        .unwrap();
    let count = result.get("ProjectCount").unwrap();

    // verify result
    assert!(count.is_number());
    assert_eq!(count, 2);

    // shutdown server
    assert!(server.shutdown().is_ok());
}

#[cfg(feature = "neo4j")]
#[tokio::test]
<<<<<<< HEAD
async fn custom_prop_resolver() {
=======
#[serial]
async fn custom_endpoint_returning_scalar_list() {
    init();
    clear_db();
    let mut client = test_client();
    let mut server = test_server("./tests/fixtures/config.yml");
    assert!(server.serve(false).is_ok());

    let result = client
        .graphql(
            "
            query { 
                GlobalTopTags 
            }
         ",
            None,
        )
        .await
        .unwrap();
    let tags = result.get("GlobalTopTags").unwrap();
    assert_eq!(
        *tags,
        json!(["web", "database", "rust", "python", "graphql"])
    );

    // shutdown server
    assert!(server.shutdown().is_ok());
}

#[tokio::test]
#[serial]
async fn custom_endpoint_returning_node() {
    init();
    clear_db();
    let mut client = test_client();
    let mut server = test_server("./tests/fixtures/config.yml");
    assert!(server.serve(false).is_ok());

    let result = client
        .graphql(
            "
            query { 
                GlobalTopDev { 
                    name 
                }
            }
        ",
            None,
        )
        .await
        .unwrap();
    let topdev = result.get("GlobalTopDev").unwrap();
    assert_eq!(*topdev, json!({"name": "Joe"}));

    // shutdown server
    assert!(server.shutdown().is_ok());
}

#[tokio::test]
#[serial]
async fn custom_field_resolver_returning_scalar() {
>>>>>>> dd5c2f34
    init();
    clear_db();
    let mut client = neo4j_test_client();
    let mut server = test_server_neo4j("./tests/fixtures/config.yml");
    assert!(server.serve(false).is_ok());

    // create new projects
    let _ = client
        .create_node(
            "Project",
            "id name description",
            Some("1234".to_string()),
            &json!({"name": "ORION", "description": "Intro to supersoldiers"}),
        )
        .await
        .unwrap();

    let result = client
        .graphql(
            "query { Project{id, points}}",
            Some("1234".to_string()),
            None,
        )
        .await
        .unwrap();
    let project = result.get("Project").unwrap();
    let points = project[0].get("points").unwrap();

    // verify result
    assert!(points.is_number());
    assert_eq!(*points, json!(138));

    // shutdown server
    assert!(server.shutdown().is_ok());
}

#[tokio::test]
#[serial]
async fn custom_field_returning_scalar_list() {
    init();
    clear_db();
    let mut client = test_client();
    let mut server = test_server("./tests/fixtures/config.yml");
    assert!(server.serve(false).is_ok());

    let _ = client
        .create_node(
            "Project",
            "id name description",
            &json!({
                "name": "ORION",
                "description": "Intro to supersoldiers"
            }),
        )
        .await
        .unwrap();

    let projects = client
        .read_node(
            "Project",
            "__typename 
            id 
            name 
            toptags",
            None,
        )
        .await
        .unwrap();
    assert!(projects.is_array());
    let p0 = projects.as_array().unwrap().get(0).unwrap();
    assert!(p0.is_object());
    assert_eq!(p0.get("__typename").unwrap(), "Project");
    assert_eq!(
        *p0.get("toptags").unwrap(),
        json!(["cypher", "sql", "neo4j"])
    );

    // shutdown server
    assert!(server.shutdown().is_ok());
}

#[tokio::test]
#[serial]
async fn custom_rel_returning_rel() {
    init();
    clear_db();
    let mut client = test_client();
    let mut server = test_server("./tests/fixtures/config.yml");
    assert!(server.serve(false).is_ok());

    let _ = client
        .create_node(
            "Project",
            "id name description",
            &json!({
                "name": "ORION",
                "description": "Intro to supersoldiers"
            }),
        )
        .await
        .unwrap();

    let projects = client
        .read_node(
            "Project",
            "__typename 
            id 
            name 
            topdev {
                dst {
                    ... on User {
                        name
                    }
                }
            }
            ",
            None,
        )
        .await
        .unwrap();
    assert!(projects.is_array());
    let p0 = projects.as_array().unwrap().get(0).unwrap();
    assert!(p0.is_object());
    assert_eq!(p0.get("__typename").unwrap(), "Project");
    let p0_topdevs = p0.get("topdev").unwrap();
    let p0_topdevs_dst = p0_topdevs.get("dst").unwrap();
    assert_eq!(*p0_topdevs_dst, json!({"name": "Joe"}));

    // shutdown server
    assert!(server.shutdown().is_ok());
}

#[tokio::test]
#[serial]
async fn custom_rel_returning_rel_list() {
    init();
    clear_db();
    let mut client = test_client();
    let mut server = test_server("./tests/fixtures/config.yml");
    assert!(server.serve(false).is_ok());

    let _ = client
        .create_node(
            "Project",
            "id name description",
            &json!({
                "name": "ORION",
                "description": "Intro to supersoldiers"
            }),
        )
        .await
        .unwrap();

    let projects = client
        .read_node(
            "Project",
            "__typename 
            id 
            name 
            topissues {
                dst {
                    ... on Feature {
                        name
                    }
                    ... on Bug {
                        name
                    }
                }
            }
            ",
            None,
        )
        .await
        .unwrap();
    assert!(projects.is_array());
    let p0 = projects.as_array().unwrap().get(0).unwrap();
    assert!(p0.is_object());
    assert_eq!(p0.get("__typename").unwrap(), "Project");
    let p0_topissues = p0.get("topissues").unwrap().as_array().unwrap();
    assert_eq!(p0_topissues.len(), 2);
    let i0 = p0_topissues.get(0).unwrap();
    assert_eq!(*i0, json!({"dst": {"name": "Add async support"}}));
    let i1 = p0_topissues.get(1).unwrap();
    assert_eq!(*i1, json!({"dst": {"name": "Fix type mismatch"}}));

    // shutdown server
    assert!(server.shutdown().is_ok());
}<|MERGE_RESOLUTION|>--- conflicted
+++ resolved
@@ -10,12 +10,7 @@
 /// Passes if the custom resolvers executes correctly
 #[cfg(feature = "neo4j")]
 #[tokio::test]
-<<<<<<< HEAD
-async fn custom_endpoint_resolver() {
-=======
-#[serial]
 async fn custom_endpoint_returning_scalar() {
->>>>>>> dd5c2f34
     init();
     clear_db();
     let mut client = neo4j_test_client();
@@ -59,15 +54,11 @@
 
 #[cfg(feature = "neo4j")]
 #[tokio::test]
-<<<<<<< HEAD
-async fn custom_prop_resolver() {
-=======
-#[serial]
 async fn custom_endpoint_returning_scalar_list() {
     init();
     clear_db();
-    let mut client = test_client();
-    let mut server = test_server("./tests/fixtures/config.yml");
+    let mut client = neo4j_test_client();
+    let mut server = test_server_neo4j("./tests/fixtures/config.yml");
     assert!(server.serve(false).is_ok());
 
     let result = client
@@ -77,6 +68,7 @@
                 GlobalTopTags 
             }
          ",
+            Some("1234".to_string()),
             None,
         )
         .await
@@ -91,13 +83,13 @@
     assert!(server.shutdown().is_ok());
 }
 
-#[tokio::test]
-#[serial]
+#[cfg(feature = "neo4j")]
+#[tokio::test]
 async fn custom_endpoint_returning_node() {
     init();
     clear_db();
-    let mut client = test_client();
-    let mut server = test_server("./tests/fixtures/config.yml");
+    let mut client = neo4j_test_client();
+    let mut server = test_server_neo4j("./tests/fixtures/config.yml");
     assert!(server.serve(false).is_ok());
 
     let result = client
@@ -109,6 +101,7 @@
                 }
             }
         ",
+            Some("1234".to_string()),
             None,
         )
         .await
@@ -120,10 +113,9 @@
     assert!(server.shutdown().is_ok());
 }
 
-#[tokio::test]
-#[serial]
+#[cfg(feature = "neo4j")]
+#[tokio::test]
 async fn custom_field_resolver_returning_scalar() {
->>>>>>> dd5c2f34
     init();
     clear_db();
     let mut client = neo4j_test_client();
@@ -160,19 +152,20 @@
     assert!(server.shutdown().is_ok());
 }
 
-#[tokio::test]
-#[serial]
+#[cfg(feature = "neo4j")]
+#[tokio::test]
 async fn custom_field_returning_scalar_list() {
     init();
     clear_db();
-    let mut client = test_client();
-    let mut server = test_server("./tests/fixtures/config.yml");
-    assert!(server.serve(false).is_ok());
-
-    let _ = client
-        .create_node(
-            "Project",
-            "id name description",
+    let mut client = neo4j_test_client();
+    let mut server = test_server_neo4j("./tests/fixtures/config.yml");
+    assert!(server.serve(false).is_ok());
+
+    let _ = client
+        .create_node(
+            "Project",
+            "id name description",
+            Some("1234".to_string()),
             &json!({
                 "name": "ORION",
                 "description": "Intro to supersoldiers"
@@ -188,6 +181,7 @@
             id 
             name 
             toptags",
+            Some("1234".to_string()),
             None,
         )
         .await
@@ -205,19 +199,20 @@
     assert!(server.shutdown().is_ok());
 }
 
-#[tokio::test]
-#[serial]
+#[cfg(feature = "neo4j")]
+#[tokio::test]
 async fn custom_rel_returning_rel() {
     init();
     clear_db();
-    let mut client = test_client();
-    let mut server = test_server("./tests/fixtures/config.yml");
-    assert!(server.serve(false).is_ok());
-
-    let _ = client
-        .create_node(
-            "Project",
-            "id name description",
+    let mut client = neo4j_test_client();
+    let mut server = test_server_neo4j("./tests/fixtures/config.yml");
+    assert!(server.serve(false).is_ok());
+
+    let _ = client
+        .create_node(
+            "Project",
+            "id name description",
+            Some("1234".to_string()),
             &json!({
                 "name": "ORION",
                 "description": "Intro to supersoldiers"
@@ -240,6 +235,7 @@
                 }
             }
             ",
+            Some("1234".to_string()),
             None,
         )
         .await
@@ -256,19 +252,20 @@
     assert!(server.shutdown().is_ok());
 }
 
-#[tokio::test]
-#[serial]
+#[cfg(feature = "neo4j")]
+#[tokio::test]
 async fn custom_rel_returning_rel_list() {
     init();
     clear_db();
-    let mut client = test_client();
-    let mut server = test_server("./tests/fixtures/config.yml");
-    assert!(server.serve(false).is_ok());
-
-    let _ = client
-        .create_node(
-            "Project",
-            "id name description",
+    let mut client = neo4j_test_client();
+    let mut server = test_server_neo4j("./tests/fixtures/config.yml");
+    assert!(server.serve(false).is_ok());
+
+    let _ = client
+        .create_node(
+            "Project",
+            "id name description",
+            Some("1234".to_string()),
             &json!({
                 "name": "ORION",
                 "description": "Intro to supersoldiers"
@@ -294,6 +291,7 @@
                 }
             }
             ",
+            Some("1234".to_string()),
             None,
         )
         .await
