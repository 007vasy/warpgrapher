mod setup;

use serde_json::json;
#[cfg(any(feature = "graphson2", feature = "neo4j"))]
use serial_test::serial;
#[cfg(feature = "graphson2")]
use setup::server::test_server_graphson2;
#[cfg(feature = "neo4j")]
use setup::server::test_server_neo4j;
use setup::test_client;
#[cfg(any(feature = "graphson2", feature = "neo4j"))]
use setup::{clear_db, init};

#[cfg(feature = "graphson2")]
#[serial(graphson2)]
#[test]
fn scalar_lists_test_graphson2() {
    init();
    clear_db();

<<<<<<< HEAD
    let mut server = test_server_graphson2("./tests/fixtures/scalar_list.yml");
    assert!(server.serve(false).is_ok());

    scalar_lists_test();

    assert!(server.shutdown().is_ok());
}

#[cfg(feature = "neo4j")]
#[serial(neo4j)]
#[test]
fn scalar_lists_test_neo4j() {
=======
/// Passes if the create mutation and the read query both succeed.
#[tokio::test]
#[serial]
#[allow(clippy::float_cmp)]
async fn scalar_lists_test() {
>>>>>>> 328f96ef
    init();
    clear_db();

    let mut server = test_server_neo4j("./tests/fixtures/scalar_list.yml");
    assert!(server.serve(false).is_ok());

    scalar_lists_test();

    assert!(server.shutdown().is_ok());
}

/// Passes if the create mutation and the read query both succeed.
#[allow(clippy::float_cmp, dead_code)]
fn scalar_lists_test() {
    let mut client = test_client();

    let result = client
        .create_node(
            "TestType",
            "string_list
             bool_list
             int_list
             float_list
            ",
            Some("1234".to_string()),
            &json!({
                "string_list": ["string0", "string1", "string2", "string3"],
                "bool_list": [true, false, true, false],
                "int_list": [0, 1, 2, 3],
                "float_list": [0.0, 1.1, 2.2, 3.3]
            }),
        )
        .await
        .unwrap();

    let strings = result.get("string_list").unwrap();
    assert!(strings.is_array());
    assert_eq!(strings.get(0).unwrap().as_str().unwrap(), "string0");
    assert_eq!(strings.get(1).unwrap().as_str().unwrap(), "string1");
    assert_eq!(strings.get(2).unwrap().as_str().unwrap(), "string2");
    assert_eq!(strings.get(3).unwrap().as_str().unwrap(), "string3");

    let bools = result.get("bool_list").unwrap();
    assert!(bools.is_array());
    assert_eq!(bools.get(0).unwrap().as_bool().unwrap(), true);
    assert_eq!(bools.get(1).unwrap().as_bool().unwrap(), false);
    assert_eq!(bools.get(2).unwrap().as_bool().unwrap(), true);
    assert_eq!(bools.get(3).unwrap().as_bool().unwrap(), false);

    let ints = result.get("int_list").unwrap();
    assert!(ints.is_array());
    assert_eq!(ints.get(0).unwrap().as_i64().unwrap(), 0);
    assert_eq!(ints.get(1).unwrap().as_i64().unwrap(), 1);
    assert_eq!(ints.get(2).unwrap().as_i64().unwrap(), 2);
    assert_eq!(ints.get(3).unwrap().as_i64().unwrap(), 3);

    let floats = result.get("float_list").unwrap();
    assert!(floats.is_array());
    assert_eq!(floats.get(0).unwrap().as_f64().unwrap(), 0.0_f64);
    assert_eq!(floats.get(1).unwrap().as_f64().unwrap(), 1.1_f64);
    assert_eq!(floats.get(2).unwrap().as_f64().unwrap(), 2.2_f64);
    assert_eq!(floats.get(3).unwrap().as_f64().unwrap(), 3.3_f64);
}

#[cfg(feature = "graphson2")]
#[serial(graphson2)]
#[test]
fn scalar_lists_no_array_graphson2() {
    init();
    clear_db();

    let mut server = test_server_graphson2("./tests/fixtures/scalar_list.yml");
    assert!(server.serve(false).is_ok());

    scalar_lists_no_array_test();

    assert!(server.shutdown().is_ok());
}

<<<<<<< HEAD
#[cfg(feature = "neo4j")]
#[serial(neo4j)]
#[test]
fn scalar_lists_no_array_neo4j() {
=======
/// Passes if the create mutation and the read query both succeed.
#[tokio::test]
#[serial]
#[allow(clippy::float_cmp)]
async fn scalar_lists_no_array_test() {
>>>>>>> 328f96ef
    init();
    clear_db();

    let mut server = test_server_neo4j("./tests/fixtures/scalar_list.yml");
    assert!(server.serve(false).is_ok());

    scalar_lists_no_array_test();

    assert!(server.shutdown().is_ok());
}

/// Passes if the create mutation and the read query both succeed.
#[allow(clippy::float_cmp, dead_code)]
fn scalar_lists_no_array_test() {
    let mut client = test_client();

    let result = client
        .create_node(
            "TestType",
            "string_list
             bool_list
             int_list
             float_list
            ",
            Some("1234".to_string()),
            &json!({
                "string_list": "string0",
                "bool_list": false,
                "int_list": 0,
                "float_list": 0.0,
            }),
        )
        .await
        .unwrap();

<<<<<<< HEAD
    let strings = result.get("string_list").unwrap();
    assert!(strings.is_array());
    assert_eq!(strings.get(0).unwrap().as_str().unwrap(), "string0");
=======
    assert_eq!(
        result.get("string_list").unwrap().as_str().unwrap(),
        "string0"
    );
>>>>>>> 328f96ef

    let bools = result.get("bool_list").unwrap();
    assert!(bools.is_array());
    assert_eq!(bools.get(0).unwrap().as_bool().unwrap(), false);

    let ints = result.get("int_list").unwrap();
    assert!(ints.is_array());
    assert_eq!(ints.get(0).unwrap().as_i64().unwrap(), 0);

    let floats = result.get("float_list").unwrap();
    assert!(floats.is_array());
    assert_eq!(floats.get(0).unwrap().as_f64().unwrap(), 0.0_f64);
}

#[cfg(feature = "graphson2")]
#[serial(graphson2)]
#[test]
fn scalar_no_lists_graphson2() {
    init();
    clear_db();

    let mut server = test_server_graphson2("./tests/fixtures/scalar_no_list.yml");
    assert!(server.serve(false).is_ok());

    scalar_no_lists_test();

    assert!(server.shutdown().is_ok());
}

<<<<<<< HEAD
#[cfg(feature = "neo4j")]
#[serial(neo4j)]
#[test]
fn scalar_no_lists_neo4j() {
=======
/// Passes if the create mutation and the read query both succeed.
#[tokio::test]
#[serial]
async fn scalar_no_lists_test() {
>>>>>>> 328f96ef
    init();
    clear_db();

    let mut server = test_server_neo4j("./tests/fixtures/scalar_no_list.yml");
    assert!(server.serve(false).is_ok());

    scalar_no_lists_test();

    assert!(server.shutdown().is_ok());
}

/// Passes if the create mutation and the read query both succeed.
#[allow(dead_code)]
fn scalar_no_lists_test() {
    let mut client = test_client();

    assert!(client
        .create_node(
            "TestType",
            "string_list",
            Some("1234".to_string()),
            &json!({
                "string_list": ["string0", "string1", "string2", "string3"],
            }),
        )
<<<<<<< HEAD
=======
        .await
>>>>>>> 328f96ef
        .is_err());

    assert!(client
        .create_node(
            "TestType",
            "bool_list",
            Some("1234".to_string()),
            &json!({
                "bool_list": [true, false, true, false],
            }),
        )
<<<<<<< HEAD
=======
        .await
>>>>>>> 328f96ef
        .is_err());

    assert!(client
        .create_node(
            "TestType",
            "int_list",
            Some("1234".to_string()),
            &json!({
                "int_list": [0, 1, 2, 3],
            }),
        )
<<<<<<< HEAD
=======
        .await
>>>>>>> 328f96ef
        .is_err());

    assert!(client
        .create_node(
            "TestType",
            "float_list",
            Some("1234".to_string()),
            &json!({
                "float_list": [0.0, 1.1, 2.2, 3.3],
            }),
        )
<<<<<<< HEAD
        .is_err());
}

#[cfg(feature = "graphson2")]
#[serial(graphson2)]
#[test]
fn scalar_no_lists_no_array_graphson2() {
    init();
    clear_db();

    let mut server = test_server_graphson2("./tests/fixtures/scalar_no_list.yml");
    assert!(server.serve(false).is_ok());

    scalar_no_lists_no_array_test();
=======
        .await
        .is_err());
>>>>>>> 328f96ef

    assert!(server.shutdown().is_ok());
}

<<<<<<< HEAD
#[cfg(feature = "neo4j")]
#[serial(neo4j)]
#[test]
fn scalar_no_lists_no_array_neo4j() {
=======
/// Passes if the create mutation and the read query both succeed.
#[tokio::test]
#[serial]
#[allow(clippy::float_cmp)]
async fn scalar_no_lists_no_array_test() {
>>>>>>> 328f96ef
    init();
    clear_db();

    let mut server = test_server_neo4j("./tests/fixtures/scalar_no_list.yml");
    assert!(server.serve(false).is_ok());

    scalar_no_lists_no_array_test();

    assert!(server.shutdown().is_ok());
}

/// Passes if the create mutation and the read query both succeed.
#[allow(clippy::float_cmp, dead_code)]
fn scalar_no_lists_no_array_test() {
    let mut client = test_client();

    let result = client
        .create_node(
            "TestType",
            "string_list
             bool_list
             int_list
             float_list
            ",
            Some("1234".to_string()),
            &json!({
                "string_list": "string0",
                "bool_list": false,
                "int_list": 0,
                "float_list": 0.0,
            }),
        )
        .await
        .unwrap();

    assert_eq!(
        result.get("string_list").unwrap().as_str().unwrap(),
        "string0"
    );

    assert_eq!(result.get("bool_list").unwrap().as_bool().unwrap(), false);

    assert_eq!(result.get("int_list").unwrap().as_i64().unwrap(), 0);

    assert_eq!(result.get("float_list").unwrap().as_f64().unwrap(), 0.0_f64);
}<|MERGE_RESOLUTION|>--- conflicted
+++ resolved
@@ -12,46 +12,38 @@
 use setup::{clear_db, init};
 
 #[cfg(feature = "graphson2")]
+#[tokio::test]
 #[serial(graphson2)]
-#[test]
-fn scalar_lists_test_graphson2() {
-    init();
-    clear_db();
-
-<<<<<<< HEAD
+async fn scalar_lists_test_graphson2() {
+    init();
+    clear_db();
+
     let mut server = test_server_graphson2("./tests/fixtures/scalar_list.yml");
     assert!(server.serve(false).is_ok());
 
-    scalar_lists_test();
-
-    assert!(server.shutdown().is_ok());
-}
-
-#[cfg(feature = "neo4j")]
+    scalar_lists_test().await;
+
+    assert!(server.shutdown().is_ok());
+}
+
+#[cfg(feature = "neo4j")]
+#[tokio::test]
 #[serial(neo4j)]
-#[test]
-fn scalar_lists_test_neo4j() {
-=======
-/// Passes if the create mutation and the read query both succeed.
-#[tokio::test]
-#[serial]
-#[allow(clippy::float_cmp)]
-async fn scalar_lists_test() {
->>>>>>> 328f96ef
+async fn scalar_lists_test_neo4j() {
     init();
     clear_db();
 
     let mut server = test_server_neo4j("./tests/fixtures/scalar_list.yml");
     assert!(server.serve(false).is_ok());
 
-    scalar_lists_test();
+    scalar_lists_test().await;
 
     assert!(server.shutdown().is_ok());
 }
 
 /// Passes if the create mutation and the read query both succeed.
 #[allow(clippy::float_cmp, dead_code)]
-fn scalar_lists_test() {
+async fn scalar_lists_test() {
     let mut client = test_client();
 
     let result = client
@@ -103,46 +95,38 @@
 }
 
 #[cfg(feature = "graphson2")]
+#[tokio::test]
 #[serial(graphson2)]
-#[test]
-fn scalar_lists_no_array_graphson2() {
+async fn scalar_lists_no_array_graphson2() {
     init();
     clear_db();
 
     let mut server = test_server_graphson2("./tests/fixtures/scalar_list.yml");
     assert!(server.serve(false).is_ok());
 
-    scalar_lists_no_array_test();
-
-    assert!(server.shutdown().is_ok());
-}
-
-<<<<<<< HEAD
-#[cfg(feature = "neo4j")]
+    scalar_lists_no_array_test().await;
+
+    assert!(server.shutdown().is_ok());
+}
+
+#[cfg(feature = "neo4j")]
+#[tokio::test]
 #[serial(neo4j)]
-#[test]
-fn scalar_lists_no_array_neo4j() {
-=======
-/// Passes if the create mutation and the read query both succeed.
-#[tokio::test]
-#[serial]
-#[allow(clippy::float_cmp)]
-async fn scalar_lists_no_array_test() {
->>>>>>> 328f96ef
+async fn scalar_lists_no_array_neo4j() {
     init();
     clear_db();
 
     let mut server = test_server_neo4j("./tests/fixtures/scalar_list.yml");
     assert!(server.serve(false).is_ok());
 
-    scalar_lists_no_array_test();
+    scalar_lists_no_array_test().await;
 
     assert!(server.shutdown().is_ok());
 }
 
 /// Passes if the create mutation and the read query both succeed.
 #[allow(clippy::float_cmp, dead_code)]
-fn scalar_lists_no_array_test() {
+async fn scalar_lists_no_array_test() {
     let mut client = test_client();
 
     let result = client
@@ -164,16 +148,9 @@
         .await
         .unwrap();
 
-<<<<<<< HEAD
     let strings = result.get("string_list").unwrap();
     assert!(strings.is_array());
     assert_eq!(strings.get(0).unwrap().as_str().unwrap(), "string0");
-=======
-    assert_eq!(
-        result.get("string_list").unwrap().as_str().unwrap(),
-        "string0"
-    );
->>>>>>> 328f96ef
 
     let bools = result.get("bool_list").unwrap();
     assert!(bools.is_array());
@@ -189,45 +166,38 @@
 }
 
 #[cfg(feature = "graphson2")]
+#[tokio::test]
 #[serial(graphson2)]
-#[test]
-fn scalar_no_lists_graphson2() {
+async fn scalar_no_lists_graphson2() {
     init();
     clear_db();
 
     let mut server = test_server_graphson2("./tests/fixtures/scalar_no_list.yml");
     assert!(server.serve(false).is_ok());
 
-    scalar_no_lists_test();
-
-    assert!(server.shutdown().is_ok());
-}
-
-<<<<<<< HEAD
-#[cfg(feature = "neo4j")]
+    scalar_no_lists_test().await;
+
+    assert!(server.shutdown().is_ok());
+}
+
+#[cfg(feature = "neo4j")]
+#[tokio::test]
 #[serial(neo4j)]
-#[test]
-fn scalar_no_lists_neo4j() {
-=======
-/// Passes if the create mutation and the read query both succeed.
-#[tokio::test]
-#[serial]
-async fn scalar_no_lists_test() {
->>>>>>> 328f96ef
+async fn scalar_no_lists_neo4j() {
     init();
     clear_db();
 
     let mut server = test_server_neo4j("./tests/fixtures/scalar_no_list.yml");
     assert!(server.serve(false).is_ok());
 
-    scalar_no_lists_test();
+    scalar_no_lists_test().await;
 
     assert!(server.shutdown().is_ok());
 }
 
 /// Passes if the create mutation and the read query both succeed.
 #[allow(dead_code)]
-fn scalar_no_lists_test() {
+async fn scalar_no_lists_test() {
     let mut client = test_client();
 
     assert!(client
@@ -239,10 +209,7 @@
                 "string_list": ["string0", "string1", "string2", "string3"],
             }),
         )
-<<<<<<< HEAD
-=======
-        .await
->>>>>>> 328f96ef
+        .await
         .is_err());
 
     assert!(client
@@ -254,10 +221,7 @@
                 "bool_list": [true, false, true, false],
             }),
         )
-<<<<<<< HEAD
-=======
-        .await
->>>>>>> 328f96ef
+        .await
         .is_err());
 
     assert!(client
@@ -269,10 +233,7 @@
                 "int_list": [0, 1, 2, 3],
             }),
         )
-<<<<<<< HEAD
-=======
-        .await
->>>>>>> 328f96ef
+        .await
         .is_err());
 
     assert!(client
@@ -283,56 +244,43 @@
             &json!({
                 "float_list": [0.0, 1.1, 2.2, 3.3],
             }),
-        )
-<<<<<<< HEAD
+        ).await
         .is_err());
 }
 
 #[cfg(feature = "graphson2")]
+#[tokio::test]
 #[serial(graphson2)]
-#[test]
-fn scalar_no_lists_no_array_graphson2() {
+async fn scalar_no_lists_no_array_graphson2() {
     init();
     clear_db();
 
     let mut server = test_server_graphson2("./tests/fixtures/scalar_no_list.yml");
     assert!(server.serve(false).is_ok());
 
-    scalar_no_lists_no_array_test();
-=======
-        .await
-        .is_err());
->>>>>>> 328f96ef
-
-    assert!(server.shutdown().is_ok());
-}
-
-<<<<<<< HEAD
-#[cfg(feature = "neo4j")]
+    scalar_no_lists_no_array_test().await;
+
+    assert!(server.shutdown().is_ok());
+}
+
+#[cfg(feature = "neo4j")]
+#[tokio::test]
 #[serial(neo4j)]
-#[test]
-fn scalar_no_lists_no_array_neo4j() {
-=======
-/// Passes if the create mutation and the read query both succeed.
-#[tokio::test]
-#[serial]
-#[allow(clippy::float_cmp)]
-async fn scalar_no_lists_no_array_test() {
->>>>>>> 328f96ef
+async fn scalar_no_lists_no_array_neo4j() {
     init();
     clear_db();
 
     let mut server = test_server_neo4j("./tests/fixtures/scalar_no_list.yml");
     assert!(server.serve(false).is_ok());
 
-    scalar_no_lists_no_array_test();
+    scalar_no_lists_no_array_test().await;
 
     assert!(server.shutdown().is_ok());
 }
 
 /// Passes if the create mutation and the read query both succeed.
 #[allow(clippy::float_cmp, dead_code)]
-fn scalar_no_lists_no_array_test() {
+async fn scalar_no_lists_no_array_test() {
     let mut client = test_client();
 
     let result = client
