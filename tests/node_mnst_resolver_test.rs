--- conflicted
+++ resolved
@@ -12,46 +12,38 @@
 use setup::{clear_db, init};
 
 #[cfg(feature = "graphson2")]
+#[tokio::test]
 #[serial(graphson2)]
-#[test]
-fn create_mnst_new_nodes_graphson2() {
-    init();
-    clear_db();
-
-<<<<<<< HEAD
+async fn create_mnst_new_nodes_graphson2() {
+    init();
+    clear_db();
+
     let mut server = test_server_graphson2("./tests/fixtures/minimal.yml");
     assert!(server.serve(false).is_ok());
 
-    create_mnst_new_nodes();
-
-    assert!(server.shutdown().is_ok());
-}
-
-#[cfg(feature = "neo4j")]
+    create_mnst_new_nodes().await;
+
+    assert!(server.shutdown().is_ok());
+}
+
+#[cfg(feature = "neo4j")]
+#[tokio::test]
 #[serial(neo4j)]
-#[test]
-fn create_mnst_new_nodes_neo4j() {
-=======
-/// Passes if warpgrapher can create a node with a relationship to another new node
-#[allow(clippy::cognitive_complexity)]
-#[tokio::test]
-#[serial]
-async fn create_mnst_new_nodes() {
->>>>>>> 328f96ef
+async fn create_mnst_new_nodes_neo4j() {
     init();
     clear_db();
 
     let mut server = test_server_neo4j("./tests/fixtures/minimal.yml");
     assert!(server.serve(false).is_ok());
 
-    create_mnst_new_nodes();
+    create_mnst_new_nodes().await;
 
     assert!(server.shutdown().is_ok());
 }
 
 /// Passes if warpgrapher can create a node with a relationship to another new node
 #[allow(clippy::cognitive_complexity, dead_code)]
-fn create_mnst_new_nodes() {
+async fn create_mnst_new_nodes() {
     let mut client = test_client();
 
     let p0 = client
@@ -172,77 +164,59 @@
 }
 
 #[cfg(feature = "graphson2")]
+#[tokio::test]
 #[serial(graphson2)]
-#[test]
-fn create_mnst_existing_nodes_graphson2() {
+async fn create_mnst_existing_nodes_graphson2() {
     init();
     clear_db();
 
     let mut server = test_server_graphson2("./tests/fixtures/minimal.yml");
     assert!(server.serve(false).is_ok());
 
-    create_mnst_existing_nodes();
-
-    assert!(server.shutdown().is_ok());
-}
-
-<<<<<<< HEAD
-#[cfg(feature = "neo4j")]
+    create_mnst_existing_nodes().await;
+
+    assert!(server.shutdown().is_ok());
+}
+
+#[cfg(feature = "neo4j")]
+#[tokio::test]
 #[serial(neo4j)]
-#[test]
-fn create_mnst_existing_nodes_neo4j() {
-=======
-/// Passes if warpgrapher can create a node with a relationship to an existing node
-#[allow(clippy::cognitive_complexity)]
-#[tokio::test]
-#[serial]
-async fn create_mnst_existing_nodes() {
->>>>>>> 328f96ef
+async fn create_mnst_existing_nodes_neo4j() {
     init();
     clear_db();
 
     let mut server = test_server_neo4j("./tests/fixtures/minimal.yml");
     assert!(server.serve(false).is_ok());
 
-    create_mnst_existing_nodes();
+    create_mnst_existing_nodes().await;
 
     assert!(server.shutdown().is_ok());
 }
 
 /// Passes if warpgrapher can create a node with a relationship to an existing node
 #[allow(clippy::cognitive_complexity, dead_code)]
-fn create_mnst_existing_nodes() {
+async fn create_mnst_existing_nodes() {
     let mut client = test_client();
 
     let c0 = client
-<<<<<<< HEAD
         .create_node(
             "Commit",
             "__typename id hash",
             Some("1234".to_string()),
             &json!({"hash": "00000"}),
-        )
-=======
-        .create_node("Commit", "__typename id hash", &json!({"hash": "00000"}))
-        .await
->>>>>>> 328f96ef
+        ).await
         .unwrap();
     assert!(c0.is_object());
     assert_eq!(c0.get("__typename").unwrap(), "Commit");
     assert_eq!(c0.get("hash").unwrap(), "00000");
 
     let c1 = client
-<<<<<<< HEAD
         .create_node(
             "Commit",
             "__typename id hash",
             Some("1234".to_string()),
             &json!({"hash": "11111"}),
-        )
-=======
-        .create_node("Commit", "__typename id hash", &json!({"hash": "11111"}))
-        .await
->>>>>>> 328f96ef
+        ).await
         .unwrap();
     assert!(c1.is_object());
     assert_eq!(c1.get("__typename").unwrap(), "Commit");
@@ -314,46 +288,38 @@
 }
 
 #[cfg(feature = "graphson2")]
+#[tokio::test]
 #[serial(graphson2)]
-#[test]
-fn read_mnst_by_rel_props_graphson2() {
+async fn read_mnst_by_rel_props_graphson2() {
     init();
     clear_db();
 
     let mut server = test_server_graphson2("./tests/fixtures/minimal.yml");
     assert!(server.serve(false).is_ok());
 
-    read_mnst_by_rel_props();
-
-    assert!(server.shutdown().is_ok());
-}
-
-<<<<<<< HEAD
-#[cfg(feature = "neo4j")]
+    read_mnst_by_rel_props().await;
+
+    assert!(server.shutdown().is_ok());
+}
+
+#[cfg(feature = "neo4j")]
+#[tokio::test]
 #[serial(neo4j)]
-#[test]
-fn read_mnst_by_rel_props_neo4j() {
-=======
-/// Passes if warpgrapher can query for a relationship by the properties of a relationship
-#[allow(clippy::cognitive_complexity)]
-#[tokio::test]
-#[serial]
-async fn read_mnst_by_rel_props() {
->>>>>>> 328f96ef
+async fn read_mnst_by_rel_props_neo4j() {
     init();
     clear_db();
 
     let mut server = test_server_neo4j("./tests/fixtures/minimal.yml");
     assert!(server.serve(false).is_ok());
 
-    read_mnst_by_rel_props();
+    read_mnst_by_rel_props().await;
 
     assert!(server.shutdown().is_ok());
 }
 
 /// Passes if warpgrapher can query for a relationship by the properties of a relationship
 #[allow(clippy::cognitive_complexity, dead_code)]
-fn read_mnst_by_rel_props() {
+async fn read_mnst_by_rel_props() {
     let mut client = test_client();
 
     let p0 = client
@@ -372,7 +338,7 @@
         .read_node(
             "Project",
             "__typename id name activity { __typename id props { repo } dst { ...on Commit { __typename id hash } } }", Some("1234".to_string()),
-            Some(json!({"activity": {"props": {"repo": "Repo Zero"}}}))
+            Some(&json!({"activity": {"props": {"repo": "Repo Zero"}}}))
         )
         .await
         .unwrap();
@@ -406,46 +372,38 @@
 }
 
 #[cfg(feature = "graphson2")]
+#[tokio::test]
 #[serial(graphson2)]
-#[test]
-fn read_mnst_by_dst_props_graphson2() {
+async fn read_mnst_by_dst_props_graphson2() {
     init();
     clear_db();
 
     let mut server = test_server_graphson2("./tests/fixtures/minimal.yml");
     assert!(server.serve(false).is_ok());
 
-    read_mnst_by_dst_props();
-
-    assert!(server.shutdown().is_ok());
-}
-
-<<<<<<< HEAD
-#[cfg(feature = "neo4j")]
+    read_mnst_by_dst_props().await;
+
+    assert!(server.shutdown().is_ok());
+}
+
+#[cfg(feature = "neo4j")]
+#[tokio::test]
 #[serial(neo4j)]
-#[test]
-fn read_mnst_by_dst_props_neo4j() {
-=======
-/// Passes if warpgrapher can query for a relationship by the properties of a relationship dst object
-#[allow(clippy::cognitive_complexity)]
-#[tokio::test]
-#[serial]
-async fn read_mnst_by_dst_props() {
->>>>>>> 328f96ef
+async fn read_mnst_by_dst_props_neo4j() {
     init();
     clear_db();
 
     let mut server = test_server_neo4j("./tests/fixtures/minimal.yml");
     assert!(server.serve(false).is_ok());
 
-    read_mnst_by_dst_props();
+    read_mnst_by_dst_props().await;
 
     assert!(server.shutdown().is_ok());
 }
 
 /// Passes if warpgrapher can query for a relationship by the properties of a relationship dst object
 #[allow(clippy::cognitive_complexity, dead_code)]
-fn read_mnst_by_dst_props() {
+async fn read_mnst_by_dst_props() {
     let mut client = test_client();
 
     let p0 = client
@@ -464,7 +422,7 @@
         .read_node(
             "Project",
             "__typename id name activity { __typename id props { repo } dst { ...on Commit { __typename id hash } } }", Some("1234".to_string()),
-            Some(json!({"activity": {"dst": {"Commit": {"hash": "11111"}}}}))
+            Some(&json!({"activity": {"dst": {"Commit": {"hash": "11111"}}}}))
         )
         .await
         .unwrap();
@@ -498,46 +456,38 @@
 }
 
 #[cfg(feature = "graphson2")]
+#[tokio::test]
 #[serial(graphson2)]
-#[test]
-fn update_mnst_new_node_graphson2() {
+async fn update_mnst_new_node_graphson2() {
     init();
     clear_db();
 
     let mut server = test_server_graphson2("./tests/fixtures/minimal.yml");
     assert!(server.serve(false).is_ok());
 
-    update_mnst_new_node();
-
-    assert!(server.shutdown().is_ok());
-}
-
-<<<<<<< HEAD
-#[cfg(feature = "neo4j")]
+    update_mnst_new_node().await;
+
+    assert!(server.shutdown().is_ok());
+}
+
+#[cfg(feature = "neo4j")]
+#[tokio::test]
 #[serial(neo4j)]
-#[test]
-fn update_mnst_new_node_neo4j() {
-=======
-/// Passes if warpgrapher can query for a relationship by the properties of a relationship
-#[allow(clippy::cognitive_complexity)]
-#[tokio::test]
-#[serial]
-async fn update_mnst_new_node() {
->>>>>>> 328f96ef
+async fn update_mnst_new_node_neo4j() {
     init();
     clear_db();
 
     let mut server = test_server_neo4j("./tests/fixtures/minimal.yml");
     assert!(server.serve(false).is_ok());
 
-    update_mnst_new_node();
+    update_mnst_new_node().await;
 
     assert!(server.shutdown().is_ok());
 }
 
 /// Passes if warpgrapher can query for a relationship by the properties of a relationship
 #[allow(clippy::cognitive_complexity, dead_code)]
-fn update_mnst_new_node() {
+async fn update_mnst_new_node() {
     let mut client = test_client();
 
     let _p0 = client
@@ -589,46 +539,38 @@
 }
 
 #[cfg(feature = "graphson2")]
+#[tokio::test]
 #[serial(graphson2)]
-#[test]
-fn update_mnst_existing_node_graphson2() {
+async fn update_mnst_existing_node_graphson2() {
     init();
     clear_db();
 
     let mut server = test_server_graphson2("./tests/fixtures/minimal.yml");
     assert!(server.serve(false).is_ok());
 
-    update_mnst_existing_node();
-
-    assert!(server.shutdown().is_ok());
-}
-
-<<<<<<< HEAD
-#[cfg(feature = "neo4j")]
+    update_mnst_existing_node().await;
+
+    assert!(server.shutdown().is_ok());
+}
+
+#[cfg(feature = "neo4j")]
+#[tokio::test]
 #[serial(neo4j)]
-#[test]
-fn update_mnst_existing_node_neo4j() {
-=======
-/// Passes if warpgrapher can query for a relationship by the properties of a relationship
-#[allow(clippy::cognitive_complexity)]
-#[tokio::test]
-#[serial]
-async fn update_mnst_existing_node() {
->>>>>>> 328f96ef
+async fn update_mnst_existing_node_neo4j() {
     init();
     clear_db();
 
     let mut server = test_server_neo4j("./tests/fixtures/minimal.yml");
     assert!(server.serve(false).is_ok());
 
-    update_mnst_existing_node();
+    update_mnst_existing_node().await;
 
     assert!(server.shutdown().is_ok());
 }
 
 /// Passes if warpgrapher can query for a relationship by the properties of a relationship
 #[allow(clippy::cognitive_complexity, dead_code)]
-fn update_mnst_existing_node() {
+async fn update_mnst_existing_node() {
     let mut client = test_client();
 
     let _p0 = client
@@ -640,17 +582,12 @@
         .unwrap();
 
     let _c0 = client
-<<<<<<< HEAD
         .create_node(
             "Commit",
             "__typename id hash",
             Some("1234".to_string()),
             &json!({"hash": "22222"}),
-        )
-=======
-        .create_node("Commit", "__typename id hash", &json!({"hash": "22222"}))
-        .await
->>>>>>> 328f96ef
+        ).await
         .unwrap();
 
     let pu = client
@@ -694,46 +631,38 @@
 }
 
 #[cfg(feature = "graphson2")]
+#[tokio::test]
 #[serial(graphson2)]
-#[test]
-fn update_mnst_relationship_graphson2() {
+async fn update_mnst_relationship_graphson2() {
     init();
     clear_db();
 
     let mut server = test_server_graphson2("./tests/fixtures/minimal.yml");
     assert!(server.serve(false).is_ok());
 
-    update_mnst_relationship();
-
-    assert!(server.shutdown().is_ok());
-}
-
-<<<<<<< HEAD
-#[cfg(feature = "neo4j")]
+    update_mnst_relationship().await;
+
+    assert!(server.shutdown().is_ok());
+}
+
+#[cfg(feature = "neo4j")]
+#[tokio::test]
 #[serial(neo4j)]
-#[test]
-fn update_mnst_relationship_neo4j() {
-=======
-/// Passes if warpgrapher can query for a relationship by the properties of a relationship
-#[allow(clippy::cognitive_complexity)]
-#[tokio::test]
-#[serial]
-async fn update_mnst_relationship() {
->>>>>>> 328f96ef
+async fn update_mnst_relationship_neo4j() {
     init();
     clear_db();
 
     let mut server = test_server_neo4j("./tests/fixtures/minimal.yml");
     assert!(server.serve(false).is_ok());
 
-    update_mnst_relationship();
+    update_mnst_relationship().await;
 
     assert!(server.shutdown().is_ok());
 }
 
 /// Passes if warpgrapher can query for a relationship by the properties of a relationship
 #[allow(clippy::cognitive_complexity, dead_code)]
-fn update_mnst_relationship() {
+async fn update_mnst_relationship() {
     let mut client = test_client();
 
     let _p0 = client
@@ -788,46 +717,38 @@
 }
 
 #[cfg(feature = "graphson2")]
+#[tokio::test]
 #[serial(graphson2)]
-#[test]
-fn delete_mnst_relationship_by_rel_props_graphson2() {
+async fn delete_mnst_relationship_by_rel_props_graphson2() {
     init();
     clear_db();
 
     let mut server = test_server_graphson2("./tests/fixtures/minimal.yml");
     assert!(server.serve(false).is_ok());
 
-    delete_mnst_relationship_by_rel_props();
-
-    assert!(server.shutdown().is_ok());
-}
-
-<<<<<<< HEAD
-#[cfg(feature = "neo4j")]
+    delete_mnst_relationship_by_rel_props().await;
+
+    assert!(server.shutdown().is_ok());
+}
+
+#[cfg(feature = "neo4j")]
+#[tokio::test]
 #[serial(neo4j)]
-#[test]
-fn delete_mnst_relationship_by_rel_props_neo4j() {
-=======
-/// Passes if warpgrapher can delete a relationship by its properties
-#[allow(clippy::cognitive_complexity)]
-#[tokio::test]
-#[serial]
-async fn delete_mnst_relationship_by_rel_props() {
->>>>>>> 328f96ef
+async fn delete_mnst_relationship_by_rel_props_neo4j() {
     init();
     clear_db();
 
     let mut server = test_server_neo4j("./tests/fixtures/minimal.yml");
     assert!(server.serve(false).is_ok());
 
-    delete_mnst_relationship_by_rel_props();
+    delete_mnst_relationship_by_rel_props().await;
 
     assert!(server.shutdown().is_ok());
 }
 
 /// Passes if warpgrapher can delete a relationship by its properties
 #[allow(clippy::cognitive_complexity, dead_code)]
-fn delete_mnst_relationship_by_rel_props() {
+async fn delete_mnst_relationship_by_rel_props() {
     let mut client = test_client();
 
     let p0 = client
@@ -890,46 +811,38 @@
 }
 
 #[cfg(feature = "graphson2")]
+#[tokio::test]
 #[serial(graphson2)]
-#[test]
-fn delete_mnst_relationship_by_dst_props_graphson2() {
+async fn delete_mnst_relationship_by_dst_props_graphson2() {
     init();
     clear_db();
 
     let mut server = test_server_graphson2("./tests/fixtures/minimal.yml");
     assert!(server.serve(false).is_ok());
 
-    delete_mnst_relationship_by_dst_props();
-
-    assert!(server.shutdown().is_ok());
-}
-
-<<<<<<< HEAD
-#[cfg(feature = "neo4j")]
+    delete_mnst_relationship_by_dst_props().await;
+
+    assert!(server.shutdown().is_ok());
+}
+
+#[cfg(feature = "neo4j")]
+#[tokio::test]
 #[serial(neo4j)]
-#[test]
-fn delete_mnst_relationship_by_dst_props_neo4j() {
-=======
-/// Passes if warpgrapher can delete a relationship by the properties of the dst object
-#[allow(clippy::cognitive_complexity)]
-#[tokio::test]
-#[serial]
-async fn delete_mnst_relationship_by_dst_props() {
->>>>>>> 328f96ef
+async fn delete_mnst_relationship_by_dst_props_neo4j() {
     init();
     clear_db();
 
     let mut server = test_server_neo4j("./tests/fixtures/minimal.yml");
     assert!(server.serve(false).is_ok());
 
-    delete_mnst_relationship_by_dst_props();
+    delete_mnst_relationship_by_dst_props().await;
 
     assert!(server.shutdown().is_ok());
 }
 
 /// Passes if warpgrapher can delete a relationship by the properties of the dst object
 #[allow(clippy::cognitive_complexity, dead_code)]
-fn delete_mnst_relationship_by_dst_props() {
+async fn delete_mnst_relationship_by_dst_props() {
     let mut client = test_client();
 
     let p0 = client
@@ -992,46 +905,38 @@
 }
 
 #[cfg(feature = "graphson2")]
+#[tokio::test]
 #[serial(graphson2)]
-#[test]
-fn delete_node_by_mnst_rel_property_graphson2() {
+async fn delete_node_by_mnst_rel_property_graphson2() {
     init();
     clear_db();
 
     let mut server = test_server_graphson2("./tests/fixtures/minimal.yml");
     assert!(server.serve(false).is_ok());
 
-    delete_node_by_mnst_rel_property();
-
-    assert!(server.shutdown().is_ok());
-}
-
-<<<<<<< HEAD
-#[cfg(feature = "neo4j")]
+    delete_node_by_mnst_rel_property().await;
+
+    assert!(server.shutdown().is_ok());
+}
+
+#[cfg(feature = "neo4j")]
+#[tokio::test]
 #[serial(neo4j)]
-#[test]
-fn delete_node_by_mnst_rel_property_neo4j() {
-=======
-/// Passes if warpgrapher can delete a node by the properties of a relationship
-#[allow(clippy::cognitive_complexity)]
-#[tokio::test]
-#[serial]
-async fn delete_node_by_mnst_rel_property() {
->>>>>>> 328f96ef
+async fn delete_node_by_mnst_rel_property_neo4j() {
     init();
     clear_db();
 
     let mut server = test_server_neo4j("./tests/fixtures/minimal.yml");
     assert!(server.serve(false).is_ok());
 
-    delete_node_by_mnst_rel_property();
+    delete_node_by_mnst_rel_property().await;
 
     assert!(server.shutdown().is_ok());
 }
 
 /// Passes if warpgrapher can delete a node by the properties of a relationship
 #[allow(clippy::cognitive_complexity, dead_code)]
-fn delete_node_by_mnst_rel_property() {
+async fn delete_node_by_mnst_rel_property() {
     let mut client = test_client();
 
     let p0 = client
@@ -1075,46 +980,38 @@
 }
 
 #[cfg(feature = "graphson2")]
+#[tokio::test]
 #[serial(graphson2)]
-#[test]
-fn delete_node_by_mnst_dst_property_graphson2() {
+async fn delete_node_by_mnst_dst_property_graphson2() {
     init();
     clear_db();
 
     let mut server = test_server_graphson2("./tests/fixtures/minimal.yml");
     assert!(server.serve(false).is_ok());
 
-    delete_node_by_mnst_dst_property();
-
-    assert!(server.shutdown().is_ok());
-}
-
-<<<<<<< HEAD
-#[cfg(feature = "neo4j")]
+    delete_node_by_mnst_dst_property().await;
+
+    assert!(server.shutdown().is_ok());
+}
+
+#[cfg(feature = "neo4j")]
+#[tokio::test]
 #[serial(neo4j)]
-#[test]
-fn delete_node_by_mnst_dst_property_neo4j() {
-=======
-/// Passes if warpgrapher can delete a node by the properties of the dst object at a relationship
-#[allow(clippy::cognitive_complexity)]
-#[tokio::test]
-#[serial]
-async fn delete_node_by_mnst_dst_property() {
->>>>>>> 328f96ef
+async fn delete_node_by_mnst_dst_property_neo4j() {
     init();
     clear_db();
 
     let mut server = test_server_neo4j("./tests/fixtures/minimal.yml");
     assert!(server.serve(false).is_ok());
 
-    delete_node_by_mnst_dst_property();
+    delete_node_by_mnst_dst_property().await;
 
     assert!(server.shutdown().is_ok());
 }
 
 /// Passes if warpgrapher can delete a node by the properties of the dst object at a relationship
 #[allow(clippy::cognitive_complexity, dead_code)]
-fn delete_node_by_mnst_dst_property() {
+async fn delete_node_by_mnst_dst_property() {
     let mut client = test_client();
 
     let p0 = client
