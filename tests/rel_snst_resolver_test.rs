mod setup;

use serde_json::json;
#[cfg(any(feature = "graphson2", feature = "neo4j"))]
use serial_test::serial;
#[cfg(feature = "graphson2")]
use setup::server::test_server_graphson2;
#[cfg(feature = "neo4j")]
use setup::server::test_server_neo4j;
use setup::test_client;
#[cfg(any(feature = "graphson2", feature = "neo4j"))]
use setup::{clear_db, init};

#[cfg(feature = "neo4j")]
#[serial(neo4j)]
#[test]
fn create_snst_new_rel_neo4j() {
    init();
    clear_db();

<<<<<<< HEAD
    let mut server = test_server_neo4j("./tests/fixtures/minimal.yml");
    assert!(server.serve(false).is_ok());

    create_snst_new_rel();

    assert!(server.shutdown().is_ok());
}

#[cfg(feature = "graphson2")]
#[serial(graphson2)]
#[test]
fn create_snst_new_rel_graphson2() {
=======
/// Passes if warpgrapher can create a node with a relationship to another new node
#[allow(clippy::cognitive_complexity)]
#[tokio::test]
#[serial]
async fn create_snst_new_rel() {
>>>>>>> 328f96ef
    init();
    clear_db();

    let mut server = test_server_graphson2("./tests/fixtures/minimal.yml");
    assert!(server.serve(false).is_ok());

    create_snst_new_rel();

    assert!(server.shutdown().is_ok());
}

/// Passes if warpgrapher can create a node with a relationship to another new node
#[allow(clippy::cognitive_complexity, dead_code)]
fn create_snst_new_rel() {
    let mut client = test_client();

    let _p0 = client
        .create_node(
            "Project",
            "__typename name",
            Some("1234".to_string()),
            &json!({"name": "Project Zero"}),
        )
        .await
        .unwrap();

    let o0 = client
        .create_rel(
            "Project",
            "owner",
            "__typename props{since} dst{...on User{__typename name}}", Some("1234".to_string()),
            &json!({"name": "Project Zero"}),
            &json!({"props": {"since": "yesterday"}, "dst": {"User": {"NEW": {"name": "User Zero"}}}}),
        )
        .await
        .unwrap();

    assert!(o0.get("__typename").unwrap() == "ProjectOwnerRel");
    assert!(o0.get("dst").unwrap().get("__typename").unwrap() == "User");
    assert!(o0.get("dst").unwrap().get("name").unwrap() == "User Zero");
    assert!(o0.get("props").unwrap().get("since").unwrap() == "yesterday");

    let projects = client
        .read_node(
            "Project",
            "owner{__typename props{since} dst{...on User{__typename name}}}",
            Some("1234".to_string()),
            None,
        )
        .await
        .unwrap();

    let projects_a = projects.as_array().unwrap();
    let project = &projects_a[0];

    assert!(project.get("owner").unwrap().is_object());
    let owner = project.get("owner").unwrap();

    assert!(owner.get("__typename").unwrap() == "ProjectOwnerRel");
    assert!(owner.get("dst").unwrap().get("__typename").unwrap() == "User");
    assert!(owner.get("dst").unwrap().get("name").unwrap() == "User Zero");
    assert!(owner.get("props").unwrap().get("since").unwrap() == "yesterday");
}

#[cfg(feature = "neo4j")]
#[serial(neo4j)]
#[test]
fn create_snst_rel_existing_node_neo4j() {
    init();
    clear_db();

    let mut server = test_server_neo4j("./tests/fixtures/minimal.yml");
    assert!(server.serve(false).is_ok());

    create_snst_rel_existing_node();

    assert!(server.shutdown().is_ok());
}

<<<<<<< HEAD
#[cfg(feature = "graphson2")]
#[serial(graphson2)]
#[test]
fn create_snst_rel_existing_node_graphson2() {
=======
#[allow(clippy::cognitive_complexity)]
#[tokio::test]
#[serial]
async fn create_snst_rel_existing_node() {
>>>>>>> 328f96ef
    init();
    clear_db();

    let mut server = test_server_graphson2("./tests/fixtures/minimal.yml");
    assert!(server.serve(false).is_ok());

    create_snst_rel_existing_node();

    assert!(server.shutdown().is_ok());
}

#[allow(clippy::cognitive_complexity, dead_code)]
fn create_snst_rel_existing_node() {
    let mut client = test_client();

    let _p0 = client
        .create_node(
            "Project",
            "__typename name",
            Some("1234".to_string()),
            &json!({"name": "Project Zero"}),
        )
        .await
        .unwrap();

    let _u0 = client
<<<<<<< HEAD
        .create_node(
            "User",
            "__typename name",
            Some("1234".to_string()),
            &json!({"name": "User Zero"}),
        )
=======
        .create_node("User", "__typename name", &json!({"name": "User Zero"}))
        .await
>>>>>>> 328f96ef
        .unwrap();

    let o0 = client
        .create_rel(
            "Project",
            "owner",
            "__typename props{since} dst{...on User{__typename name}}",
            Some("1234".to_string()),
            &json!({"name": "Project Zero"}),
            &json!({
                "props": {"since": "yesterday"},
                "dst": {"User": {"EXISTING": {"name": "User Zero"}}}
            }),
        )
        .await
        .unwrap();

    assert!(o0.get("__typename").unwrap() == "ProjectOwnerRel");
    assert!(o0.get("dst").unwrap().get("__typename").unwrap() == "User");
    assert!(o0.get("dst").unwrap().get("name").unwrap() == "User Zero");
    assert!(o0.get("props").unwrap().get("since").unwrap() == "yesterday");

    let projects = client
        .read_node(
            "Project",
            "owner{__typename props{since} dst{...on User{__typename name}}}",
            Some("1234".to_string()),
            None,
        )
        .await
        .unwrap();

    let projects_a = projects.as_array().unwrap();
    let project = &projects_a[0];
    let owner = project.get("owner").unwrap();

    assert!(owner.get("__typename").unwrap() == "ProjectOwnerRel");
    assert!(owner.get("dst").unwrap().get("__typename").unwrap() == "User");
    assert!(owner.get("dst").unwrap().get("name").unwrap() == "User Zero");
    assert!(owner.get("props").unwrap().get("since").unwrap() == "yesterday");
}

#[cfg(feature = "neo4j")]
#[serial(neo4j)]
#[test]
fn create_snst_rel_by_rel_props_neo4j() {
    init();
    clear_db();

    let mut server = test_server_neo4j("./tests/fixtures/minimal.yml");
    assert!(server.serve(false).is_ok());

    read_snst_rel_by_rel_props();

    assert!(server.shutdown().is_ok());
}

<<<<<<< HEAD
#[cfg(feature = "graphson2")]
#[serial(graphson2)]
#[test]
fn create_snst_rel_by_rel_props_graphson2() {
=======
#[allow(clippy::cognitive_complexity)]
#[tokio::test]
#[serial]
async fn read_snst_rel_by_rel_props() {
>>>>>>> 328f96ef
    init();
    clear_db();

    let mut server = test_server_graphson2("./tests/fixtures/minimal.yml");
    assert!(server.serve(false).is_ok());

    read_snst_rel_by_rel_props();

    assert!(server.shutdown().is_ok());
}

#[allow(clippy::cognitive_complexity, dead_code)]
fn read_snst_rel_by_rel_props() {
    let mut client = test_client();

    let _p0 = client
        .create_node(
            "Project",
            "__typename name",
            Some("1234".to_string()),
            &json!({
                "name": "Project Zero",
                "owner": {
                    "props": {"since": "yesterday"},
                    "dst": {"User": {"NEW": {"name": "User Zero"}}}
                }
            }),
        )
        .await
        .unwrap();

    let o0 = client
        .read_rel(
            "Project",
            "owner",
            "__typename props{since} dst{...on User{__typename name}}",
            Some("1234".to_string()),
            Some(json!({"props": {"since": "yesterday"}})),
        )
        .await
        .unwrap();

    let owner = o0.as_array().unwrap();
    assert_eq!(owner.len(), 1);

    assert!(owner.iter().all(|o| o.is_object()));
    assert!(owner
        .iter()
        .all(|o| o.get("__typename").unwrap() == "ProjectOwnerRel"));
    assert!(owner
        .iter()
        .all(|o| o.get("props").unwrap().get("since").unwrap() == "yesterday"));
    assert!(owner
        .iter()
        .all(|o| o.get("dst").unwrap().get("__typename").unwrap() == "User"));
    assert!(owner
        .iter()
        .all(|o| o.get("dst").unwrap().get("name").unwrap() == "User Zero"));
}

#[cfg(feature = "neo4j")]
#[serial(neo4j)]
#[test]
fn read_snst_rel_by_src_props_neo4j() {
    init();
    clear_db();

    let mut server = test_server_neo4j("./tests/fixtures/minimal.yml");
    assert!(server.serve(false).is_ok());

    read_snst_rel_by_src_props();

    assert!(server.shutdown().is_ok());
}

<<<<<<< HEAD
#[cfg(feature = "graphson2")]
#[serial(graphson2)]
#[test]
fn read_snst_rel_by_src_props_graphson2() {
=======
#[allow(clippy::cognitive_complexity)]
#[tokio::test]
#[serial]
async fn read_snst_rel_by_src_props() {
>>>>>>> 328f96ef
    init();
    clear_db();

    let mut server = test_server_graphson2("./tests/fixtures/minimal.yml");
    assert!(server.serve(false).is_ok());

    read_snst_rel_by_src_props();

    assert!(server.shutdown().is_ok());
}

#[allow(clippy::cognitive_complexity, dead_code)]
fn read_snst_rel_by_src_props() {
    let mut client = test_client();

    let _p0 = client
        .create_node(
            "Project",
            "__typename name",
            Some("1234".to_string()),
            &json!({
                "name": "Project Zero",
                "owner": {
                    "props": {"since": "yesterday"},
                    "dst": {"User": {"NEW": {"name": "User Zero"}}}
                }
            }),
        )
        .await
        .unwrap();

    let o0 = client
        .read_rel(
            "Project",
            "owner",
            "__typename props{since} dst{...on User{__typename name}}",
            Some("1234".to_string()),
            Some(json!({"src": {"Project": {"name": "Project Zero"}}})),
        )
        .await
        .unwrap();

    let owner = o0.as_array().unwrap();
    assert_eq!(owner.len(), 1);

    assert!(owner.iter().all(|o| o.is_object()));
    assert!(owner
        .iter()
        .all(|o| o.get("__typename").unwrap() == "ProjectOwnerRel"));
    assert!(owner
        .iter()
        .any(|o| o.get("props").unwrap().get("since").unwrap() == "yesterday"));
    assert!(owner
        .iter()
        .all(|o| o.get("dst").unwrap().get("__typename").unwrap() == "User"));
    assert!(owner
        .iter()
        .all(|o| o.get("dst").unwrap().get("name").unwrap() == "User Zero"));
}

#[cfg(feature = "neo4j")]
#[serial(neo4j)]
#[test]
fn read_snst_rel_by_dst_props_neo4j() {
    init();
    clear_db();

    let mut server = test_server_neo4j("./tests/fixtures/minimal.yml");
    assert!(server.serve(false).is_ok());

    read_snst_rel_by_dst_props();

    assert!(server.shutdown().is_ok());
}

<<<<<<< HEAD
#[cfg(feature = "graphson2")]
#[serial(graphson2)]
#[test]
fn read_snst_rel_by_dst_props_graphson2() {
=======
#[allow(clippy::cognitive_complexity)]
#[tokio::test]
#[serial]
async fn read_snst_rel_by_dst_props() {
>>>>>>> 328f96ef
    init();
    clear_db();

    let mut server = test_server_graphson2("./tests/fixtures/minimal.yml");
    assert!(server.serve(false).is_ok());

    read_snst_rel_by_dst_props();

    assert!(server.shutdown().is_ok());
}

#[allow(clippy::cognitive_complexity, dead_code)]
fn read_snst_rel_by_dst_props() {
    let mut client = test_client();

    let _p0 = client
        .create_node(
            "Project",
            "__typename name",
            Some("1234".to_string()),
            &json!({
                "name": "Project Zero",
                "owner": {
                    "props": {"since": "yesterday"},
                    "dst": {"User": {"NEW": {"name": "User Zero"}}}
                }
            }),
        )
        .await
        .unwrap();

    let o0 = client
        .read_rel(
            "Project",
            "owner",
            "__typename props{since} dst{...on User{__typename name}}",
            Some("1234".to_string()),
            Some(json!({"dst": {"User": {"name": "User Zero"}}})),
        )
        .await
        .unwrap();

    let owner = o0.as_array().unwrap();
    assert_eq!(owner.len(), 1);

    assert!(owner.iter().all(|o| o.is_object()));
    assert!(owner
        .iter()
        .all(|o| o.get("__typename").unwrap() == "ProjectOwnerRel"));
    assert!(owner
        .iter()
        .all(|o| o.get("props").unwrap().get("since").unwrap() == "yesterday"));
    assert!(owner
        .iter()
        .all(|o| o.get("dst").unwrap().get("__typename").unwrap() == "User"));
    assert!(owner
        .iter()
        .all(|o| o.get("dst").unwrap().get("name").unwrap() == "User Zero"));
}

#[cfg(feature = "neo4j")]
#[serial(neo4j)]
#[test]
fn update_snst_rel_by_rel_prop_neo4j() {
    init();
    clear_db();

    let mut server = test_server_neo4j("./tests/fixtures/minimal.yml");
    assert!(server.serve(false).is_ok());

    update_snst_rel_by_rel_prop();

    assert!(server.shutdown().is_ok());
}

<<<<<<< HEAD
#[cfg(feature = "graphson2")]
#[serial(graphson2)]
#[test]
fn create_snst_rel_by_rel_prop_graphson2() {
=======
#[allow(clippy::cognitive_complexity)]
#[tokio::test]
#[serial]
async fn update_snst_rel_by_rel_prop() {
>>>>>>> 328f96ef
    init();
    clear_db();

    let mut server = test_server_graphson2("./tests/fixtures/minimal.yml");
    assert!(server.serve(false).is_ok());

    update_snst_rel_by_rel_prop();

    assert!(server.shutdown().is_ok());
}

#[allow(clippy::cognitive_complexity, dead_code)]
fn update_snst_rel_by_rel_prop() {
    let mut client = test_client();

    let _p0 = client
        .create_node(
            "Project",
            "__typename name",
            Some("1234".to_string()),
            &json!({
                "name": "Project Zero",
                "owner": {
                  "props": {"since": "yesterday"},
                  "dst": {"User": {"NEW": {"name": "User Zero"}}}
                }
            }),
        )
        .await
        .unwrap();

    let o0 = client
        .update_rel(
            "Project",
            "owner",
            "__typename props{since} dst{...on User{__typename name}}",
            Some("1234".to_string()),
            Some(&json!({"props": {"since": "yesterday"}})),
            &json!({"props": {"since": "today"}}),
        )
        .await
        .unwrap();

    let owner = o0.as_array().unwrap();
    assert_eq!(owner.len(), 1);

    assert!(owner.iter().all(|o| o.is_object()));
    assert!(owner
        .iter()
        .all(|o| o.get("__typename").unwrap() == "ProjectOwnerRel"));
    assert!(owner
        .iter()
        .all(|o| o.get("dst").unwrap().get("__typename").unwrap() == "User"));
    assert!(owner
        .iter()
        .any(|o| o.get("props").unwrap().get("since").unwrap() == "today"));
    assert!(owner
        .iter()
        .all(|o| o.get("props").unwrap().get("since").unwrap() != "yesterday"));
    assert!(owner
        .iter()
        .any(|o| o.get("dst").unwrap().get("name").unwrap() == "User Zero"));

    let projects1 = client
        .read_node(
            "Project",
            "owner{__typename props{since} dst{...on User{__typename name}}}",
            Some("1234".to_string()),
            None,
        )
        .await
        .unwrap();

    let projects_a = projects1.as_array().unwrap();

    let project = &projects_a[0];
    let owner = project.get("owner").unwrap();

    assert!(owner.is_object());
    assert!(owner.get("__typename").unwrap() == "ProjectOwnerRel");
    assert!(owner.get("dst").unwrap().get("__typename").unwrap() == "User");
    assert!(owner.get("props").unwrap().get("since").unwrap() != "yesterday");
    assert!(owner.get("props").unwrap().get("since").unwrap() == "today");
    assert!(owner.get("dst").unwrap().get("name").unwrap() == "User Zero");
}

#[cfg(feature = "neo4j")]
#[serial(neo4j)]
#[test]
fn update_snst_rel_by_src_prop_neo4j() {
    init();
    clear_db();

    let mut server = test_server_neo4j("./tests/fixtures/minimal.yml");
    assert!(server.serve(false).is_ok());

    update_snst_rel_by_src_prop();

    assert!(server.shutdown().is_ok());
}

<<<<<<< HEAD
#[cfg(feature = "graphson2")]
#[serial(graphson2)]
#[test]
fn update_snst_rel_by_src_prop_graphson2() {
=======
#[allow(clippy::cognitive_complexity)]
#[tokio::test]
#[serial]
async fn update_snst_rel_by_src_prop() {
>>>>>>> 328f96ef
    init();
    clear_db();

    let mut server = test_server_graphson2("./tests/fixtures/minimal.yml");
    assert!(server.serve(false).is_ok());

    update_snst_rel_by_src_prop();

    assert!(server.shutdown().is_ok());
}

#[allow(clippy::cognitive_complexity, dead_code)]
fn update_snst_rel_by_src_prop() {
    let mut client = test_client();

    let _p0 = client
        .create_node(
            "Project",
            "__typename name",
            Some("1234".to_string()),
            &json!({
                "name": "Project Zero",
                "owner": {
                    "props": {"since": "yesterday"},
                    "dst": {"User": {"NEW": {"name": "User Zero"}}}
                }
            }),
        )
        .await
        .unwrap();

    let o0 = client
        .update_rel(
            "Project",
            "owner",
            "__typename props{since} dst{...on User{__typename name}}",
            Some("1234".to_string()),
            Some(&json!({"src": {"Project": {"name": "Project Zero"}}})),
            &json!({"props": {"since": "today"}}),
        )
        .await
        .unwrap();

    let owner = o0.as_array().unwrap();
    assert_eq!(owner.len(), 1);

    assert!(owner.iter().all(|o| o.is_object()));
    assert!(owner
        .iter()
        .all(|o| o.get("__typename").unwrap() == "ProjectOwnerRel"));
    assert!(owner
        .iter()
        .all(|o| o.get("dst").unwrap().get("__typename").unwrap() == "User"));
    assert!(owner
        .iter()
        .all(|o| o.get("props").unwrap().get("since").unwrap() == "today"));
    assert!(owner
        .iter()
        .all(|o| o.get("props").unwrap().get("since").unwrap() != "yesterday"));
    assert!(owner
        .iter()
        .all(|o| o.get("dst").unwrap().get("name").unwrap() == "User Zero"));

    let projects = client
        .read_node(
            "Project",
            "owner{__typename props{since} dst{...on User{__typename name}}}",
            Some("1234".to_string()),
            None,
        )
        .await
        .unwrap();

    let projects_a = projects.as_array().unwrap();

    let project = &projects_a[0];
    let owner = project.get("owner").unwrap();

    assert!(owner.is_object());
    assert!(owner.get("__typename").unwrap() == "ProjectOwnerRel");
    assert!(owner.get("dst").unwrap().get("__typename").unwrap() == "User");
    assert!(owner.get("props").unwrap().get("since").unwrap() == "today");
    assert!(owner.get("props").unwrap().get("since").unwrap() != "yesterday");
    assert!(owner.get("dst").unwrap().get("name").unwrap() == "User Zero");
}

#[cfg(feature = "neo4j")]
#[serial(neo4j)]
#[test]
fn update_snst_rel_by_dst_prop_neo4j() {
    init();
    clear_db();

    let mut server = test_server_neo4j("./tests/fixtures/minimal.yml");
    assert!(server.serve(false).is_ok());

    update_snst_rel_by_dst_prop();

    assert!(server.shutdown().is_ok());
}

<<<<<<< HEAD
#[cfg(feature = "graphson2")]
#[serial(graphson2)]
#[test]
fn update_snst_rel_by_dst_prop_graphson2() {
=======
#[allow(clippy::cognitive_complexity)]
#[tokio::test]
#[serial]
async fn update_snst_rel_by_dst_prop() {
>>>>>>> 328f96ef
    init();
    clear_db();

    let mut server = test_server_graphson2("./tests/fixtures/minimal.yml");
    assert!(server.serve(false).is_ok());

    update_snst_rel_by_dst_prop();

    assert!(server.shutdown().is_ok());
}

#[allow(clippy::cognitive_complexity, dead_code)]
fn update_snst_rel_by_dst_prop() {
    let mut client = test_client();

    let _p0 = client
        .create_node(
            "Project",
            "__typename name",
            Some("1234".to_string()),
            &json!({
                "name": "Project Zero",
                "owner": {
                    "props": {"since": "yesterday"},
                    "dst": {"User": {"NEW": {"name": "User Zero"}}}
                  }
            }),
        )
        .await
        .unwrap();

    let o0 = client
        .update_rel(
            "Project",
            "owner",
            "__typename props {since} dst {...on User{__typename name}}",
            Some("1234".to_string()),
            Some(&json!({"dst": {"User": {"name": "User Zero"}}})),
            &json!({"props": {"since": "today"}}),
        )
        .await
        .unwrap();

    let owner = o0.as_array().unwrap();
    assert_eq!(owner.len(), 1);

    assert!(owner.iter().all(|o| o.is_object()));
    assert!(owner
        .iter()
        .all(|o| o.get("__typename").unwrap() == "ProjectOwnerRel"));
    assert!(owner
        .iter()
        .all(|o| o.get("dst").unwrap().get("__typename").unwrap() == "User"));
    assert!(owner
        .iter()
        .all(|o| o.get("props").unwrap().get("since").unwrap() == "today"));
    assert!(owner
        .iter()
        .all(|o| o.get("props").unwrap().get("since").unwrap() != "yesterday"));
    assert!(owner
        .iter()
        .all(|o| o.get("dst").unwrap().get("name").unwrap() == "User Zero"));

    let projects = client
        .read_node(
            "Project",
            "owner{__typename props{since} dst{...on User{__typename name}}}",
            Some("1234".to_string()),
            None,
        )
        .await
        .unwrap();

    let projects_a = projects.as_array().unwrap();

    let project = &projects_a[0];
    let owner = project.get("owner").unwrap();

    assert!(owner.is_object());
    assert!(owner.get("__typename").unwrap() == "ProjectOwnerRel");
    assert!(owner.get("dst").unwrap().get("__typename").unwrap() == "User");
    assert!(owner.get("props").unwrap().get("since").unwrap() == "today");
    assert!(owner.get("props").unwrap().get("since").unwrap() != "yesterday");
    assert!(owner.get("dst").unwrap().get("name").unwrap() == "User Zero");
}

#[cfg(feature = "neo4j")]
#[serial(neo4j)]
#[test]
fn delete_snst_rel_by_rel_prop_neo4j() {
    init();
    clear_db();

    let mut server = test_server_neo4j("./tests/fixtures/minimal.yml");
    assert!(server.serve(false).is_ok());

    delete_snst_rel_by_rel_prop();

    assert!(server.shutdown().is_ok());
}

<<<<<<< HEAD
#[cfg(feature = "graphson2")]
#[serial(graphson2)]
#[test]
fn delete_snst_rel_by_del_prop_graphson2() {
=======
#[allow(clippy::cognitive_complexity)]
#[tokio::test]
#[serial]
async fn delete_snst_rel_by_rel_prop() {
>>>>>>> 328f96ef
    init();
    clear_db();

    let mut server = test_server_graphson2("./tests/fixtures/minimal.yml");
    assert!(server.serve(false).is_ok());

    delete_snst_rel_by_rel_prop();

    assert!(server.shutdown().is_ok());
}

#[allow(clippy::cognitive_complexity, dead_code)]
fn delete_snst_rel_by_rel_prop() {
    let mut client = test_client();

    let _p0 = client
        .create_node(
            "Project",
            "__typename name",
            Some("1234".to_string()),
            &json!({
                "name": "Project Zero",
                "owner": {
                      "props": {"since": "yesterday"},
                      "dst": {"User": {"NEW": {"name": "User Zero"}}}
                    }
            }),
        )
        .await
        .unwrap();

    let _o0 = client
        .delete_rel(
            "Project",
            "owner",
            Some("1234".to_string()),
            Some(&json!({"props": {"since": "yesterday"}})),
            None,
            None,
        )
        .await
        .unwrap();

    let projects = client
        .read_node(
            "Project",
            "owner{__typename props{since} dst{...on User{__typename name}}}",
            Some("1234".to_string()),
            None,
        )
        .await
        .unwrap();

    assert!(projects.is_array());
    let projects_a = projects.as_array().unwrap();
    assert_eq!(projects_a.len(), 1);

    let project = &projects_a[0];
    assert_eq!(
        project.get("owner").unwrap(),
        &serde_json::value::Value::Null
    );
}

#[cfg(feature = "neo4j")]
#[serial(neo4j)]
#[test]
fn delete_snst_rel_by_dst_prop_neo4j() {
    init();
    clear_db();

    let mut server = test_server_neo4j("./tests/fixtures/minimal.yml");
    assert!(server.serve(false).is_ok());

    delete_snst_rel_by_dst_prop();

    assert!(server.shutdown().is_ok());
}

<<<<<<< HEAD
#[cfg(feature = "graphson2")]
#[serial(graphson2)]
#[test]
fn delete_snst_rel_by_dst_prop_graphson2() {
=======
#[allow(clippy::cognitive_complexity)]
#[tokio::test]
#[serial]
async fn delete_snst_rel_by_dst_prop() {
>>>>>>> 328f96ef
    init();
    clear_db();

    let mut server = test_server_graphson2("./tests/fixtures/minimal.yml");
    assert!(server.serve(false).is_ok());

    delete_snst_rel_by_dst_prop();

    assert!(server.shutdown().is_ok());
}

#[allow(clippy::cognitive_complexity, dead_code)]
fn delete_snst_rel_by_dst_prop() {
    let mut client = test_client();

    let _p0 = client
        .create_node(
            "Project",
            "__typename name",
            Some("1234".to_string()),
            &json!({
                "name": "Project Zero",
                "owner": {
                    "props": {"since": "yesterday"},
                    "dst": {"User": {"NEW": {"name": "User Zero"}}}
                }
            }),
        )
        .await
        .unwrap();

    let _o0 = client
        .delete_rel(
            "Project",
            "owner",
            Some("1234".to_string()),
            Some(&json!({"dst": {"User": {"name": "User Zero"}}})),
            None,
            None,
        )
        .await
        .unwrap();

    let projects = client
        .read_node(
            "Project",
            "owner{__typename props{since} dst{...on User{__typename name}}}",
            Some("1234".to_string()),
            None,
        )
        .await
        .unwrap();

    assert!(projects.is_array());
    let projects_a = projects.as_array().unwrap();
    assert_eq!(projects_a.len(), 1);

    let project = &projects_a[0];
    assert_eq!(
        project.get("owner").unwrap(),
        &serde_json::value::Value::Null
    );
}

#[cfg(feature = "neo4j")]
#[serial(neo4j)]
#[test]
fn delete_snst_rel_by_src_prop_neo4j() {
    init();
    clear_db();

    let mut server = test_server_neo4j("./tests/fixtures/minimal.yml");
    assert!(server.serve(false).is_ok());

    delete_snst_rel_by_src_prop();

    assert!(server.shutdown().is_ok());
}

<<<<<<< HEAD
#[cfg(feature = "graphson2")]
#[serial(graphson2)]
#[test]
fn delete_snst_rel_by_src_prop_graphson2() {
=======
#[allow(clippy::cognitive_complexity)]
#[tokio::test]
#[serial]
async fn delete_mnst_rel_by_src_prop() {
>>>>>>> 328f96ef
    init();
    clear_db();

    let mut server = test_server_graphson2("./tests/fixtures/minimal.yml");
    assert!(server.serve(false).is_ok());

    delete_snst_rel_by_src_prop();

    assert!(server.shutdown().is_ok());
}

#[allow(clippy::cognitive_complexity, dead_code)]
fn delete_snst_rel_by_src_prop() {
    let mut client = test_client();

    let _p0 = client
        .create_node(
            "Project",
            "__typename name",
            Some("1234".to_string()),
            &json!({
                "name": "Project Zero",
                "owner": {
                    "props": {"since": "yesterday"},
                    "dst": {"User": {"NEW": {"name": "User Zero"}}}
                }
            }),
        )
        .await
        .unwrap();

    let _p1 = client
        .create_node(
            "Project",
            "__typename name",
            Some("1234".to_string()),
            &json!({
                "name": "Project One",
                "owner": {
                    "props": {"since": "today"},
                    "dst": {"User": {"NEW": {"name": "User One"}}}
                }
            }),
        )
        .await
        .unwrap();

    let _o0 = client
        .delete_rel(
            "Project",
            "owner",
            Some("1234".to_string()),
            Some(&json!({"src": {"Project": {"name": "Project Zero"}}})),
            None,
            None,
        )
        .await
        .unwrap();

    let projects0 = client
        .read_node(
            "Project",
            "owner{__typename props{since} dst{...on User{__typename name}}}",
            Some("1234".to_string()),
            Some(json!({"name": "Project Zero"})),
        )
        .await
        .unwrap();

    let projects1 = client
        .read_node(
            "Project",
            "owner{__typename props{since} dst{...on User{__typename name}}}",
            Some("1234".to_string()),
            Some(json!({"name": "Project One"})),
        )
        .await
        .unwrap();

    assert!(projects0.is_array());
    let projects_a = projects0.as_array().unwrap();
    assert_eq!(projects_a.len(), 1);

    let project = &projects_a[0];
    assert_eq!(
        project.get("owner").unwrap(),
        &serde_json::value::Value::Null
    );

    assert!(projects1.is_array());
    let projects_a = projects1.as_array().unwrap();
    assert_eq!(projects_a.len(), 1);

    let project = &projects_a[0];
    let owner = project.get("owner").unwrap();

    assert!(owner.is_object());
    assert!(owner.get("__typename").unwrap() == "ProjectOwnerRel");
    assert!(owner.get("dst").unwrap().get("__typename").unwrap() == "User");
    assert!(owner.get("props").unwrap().get("since").unwrap() == "today");
    assert!(owner.get("dst").unwrap().get("name").unwrap() == "User One");
}<|MERGE_RESOLUTION|>--- conflicted
+++ resolved
@@ -12,46 +12,38 @@
 use setup::{clear_db, init};
 
 #[cfg(feature = "neo4j")]
+#[tokio::test]
 #[serial(neo4j)]
-#[test]
-fn create_snst_new_rel_neo4j() {
-    init();
-    clear_db();
-
-<<<<<<< HEAD
+async fn create_snst_new_rel_neo4j() {
+    init();
+    clear_db();
+
     let mut server = test_server_neo4j("./tests/fixtures/minimal.yml");
     assert!(server.serve(false).is_ok());
 
-    create_snst_new_rel();
-
-    assert!(server.shutdown().is_ok());
-}
-
-#[cfg(feature = "graphson2")]
+    create_snst_new_rel().await;
+
+    assert!(server.shutdown().is_ok());
+}
+
+#[cfg(feature = "graphson2")]
+#[tokio::test]
 #[serial(graphson2)]
-#[test]
-fn create_snst_new_rel_graphson2() {
-=======
-/// Passes if warpgrapher can create a node with a relationship to another new node
-#[allow(clippy::cognitive_complexity)]
-#[tokio::test]
-#[serial]
-async fn create_snst_new_rel() {
->>>>>>> 328f96ef
+async fn create_snst_new_rel_graphson2() {
     init();
     clear_db();
 
     let mut server = test_server_graphson2("./tests/fixtures/minimal.yml");
     assert!(server.serve(false).is_ok());
 
-    create_snst_new_rel();
+    create_snst_new_rel().await;
 
     assert!(server.shutdown().is_ok());
 }
 
 /// Passes if warpgrapher can create a node with a relationship to another new node
 #[allow(clippy::cognitive_complexity, dead_code)]
-fn create_snst_new_rel() {
+async fn create_snst_new_rel() {
     let mut client = test_client();
 
     let _p0 = client
@@ -103,44 +95,37 @@
 }
 
 #[cfg(feature = "neo4j")]
+#[tokio::test]
 #[serial(neo4j)]
-#[test]
-fn create_snst_rel_existing_node_neo4j() {
+async fn create_snst_rel_existing_node_neo4j() {
     init();
     clear_db();
 
     let mut server = test_server_neo4j("./tests/fixtures/minimal.yml");
     assert!(server.serve(false).is_ok());
 
-    create_snst_rel_existing_node();
-
-    assert!(server.shutdown().is_ok());
-}
-
-<<<<<<< HEAD
-#[cfg(feature = "graphson2")]
+    create_snst_rel_existing_node().await;
+
+    assert!(server.shutdown().is_ok());
+}
+
+#[cfg(feature = "graphson2")]
+#[tokio::test]
 #[serial(graphson2)]
-#[test]
-fn create_snst_rel_existing_node_graphson2() {
-=======
-#[allow(clippy::cognitive_complexity)]
-#[tokio::test]
-#[serial]
+async fn create_snst_rel_existing_node_graphson2() {
+    init();
+    clear_db();
+
+    let mut server = test_server_graphson2("./tests/fixtures/minimal.yml");
+    assert!(server.serve(false).is_ok());
+
+    create_snst_rel_existing_node().await;
+
+    assert!(server.shutdown().is_ok());
+}
+
+#[allow(clippy::cognitive_complexity, dead_code)]
 async fn create_snst_rel_existing_node() {
->>>>>>> 328f96ef
-    init();
-    clear_db();
-
-    let mut server = test_server_graphson2("./tests/fixtures/minimal.yml");
-    assert!(server.serve(false).is_ok());
-
-    create_snst_rel_existing_node();
-
-    assert!(server.shutdown().is_ok());
-}
-
-#[allow(clippy::cognitive_complexity, dead_code)]
-fn create_snst_rel_existing_node() {
     let mut client = test_client();
 
     let _p0 = client
@@ -154,17 +139,12 @@
         .unwrap();
 
     let _u0 = client
-<<<<<<< HEAD
         .create_node(
             "User",
             "__typename name",
             Some("1234".to_string()),
             &json!({"name": "User Zero"}),
-        )
-=======
-        .create_node("User", "__typename name", &json!({"name": "User Zero"}))
-        .await
->>>>>>> 328f96ef
+        ).await
         .unwrap();
 
     let o0 = client
@@ -208,44 +188,37 @@
 }
 
 #[cfg(feature = "neo4j")]
+#[tokio::test]
 #[serial(neo4j)]
-#[test]
-fn create_snst_rel_by_rel_props_neo4j() {
+async fn create_snst_rel_by_rel_props_neo4j() {
     init();
     clear_db();
 
     let mut server = test_server_neo4j("./tests/fixtures/minimal.yml");
     assert!(server.serve(false).is_ok());
 
-    read_snst_rel_by_rel_props();
-
-    assert!(server.shutdown().is_ok());
-}
-
-<<<<<<< HEAD
-#[cfg(feature = "graphson2")]
+    read_snst_rel_by_rel_props().await;
+
+    assert!(server.shutdown().is_ok());
+}
+
+#[cfg(feature = "graphson2")]
+#[tokio::test]
 #[serial(graphson2)]
-#[test]
-fn create_snst_rel_by_rel_props_graphson2() {
-=======
-#[allow(clippy::cognitive_complexity)]
-#[tokio::test]
-#[serial]
+async fn create_snst_rel_by_rel_props_graphson2() {
+    init();
+    clear_db();
+
+    let mut server = test_server_graphson2("./tests/fixtures/minimal.yml");
+    assert!(server.serve(false).is_ok());
+
+    read_snst_rel_by_rel_props().await;
+
+    assert!(server.shutdown().is_ok());
+}
+
+#[allow(clippy::cognitive_complexity, dead_code)]
 async fn read_snst_rel_by_rel_props() {
->>>>>>> 328f96ef
-    init();
-    clear_db();
-
-    let mut server = test_server_graphson2("./tests/fixtures/minimal.yml");
-    assert!(server.serve(false).is_ok());
-
-    read_snst_rel_by_rel_props();
-
-    assert!(server.shutdown().is_ok());
-}
-
-#[allow(clippy::cognitive_complexity, dead_code)]
-fn read_snst_rel_by_rel_props() {
     let mut client = test_client();
 
     let _p0 = client
@@ -270,7 +243,7 @@
             "owner",
             "__typename props{since} dst{...on User{__typename name}}",
             Some("1234".to_string()),
-            Some(json!({"props": {"since": "yesterday"}})),
+            Some(&json!({"props": {"since": "yesterday"}})),
         )
         .await
         .unwrap();
@@ -294,44 +267,37 @@
 }
 
 #[cfg(feature = "neo4j")]
+#[tokio::test]
 #[serial(neo4j)]
-#[test]
-fn read_snst_rel_by_src_props_neo4j() {
+async fn read_snst_rel_by_src_props_neo4j() {
     init();
     clear_db();
 
     let mut server = test_server_neo4j("./tests/fixtures/minimal.yml");
     assert!(server.serve(false).is_ok());
 
-    read_snst_rel_by_src_props();
-
-    assert!(server.shutdown().is_ok());
-}
-
-<<<<<<< HEAD
-#[cfg(feature = "graphson2")]
+    read_snst_rel_by_src_props().await;
+
+    assert!(server.shutdown().is_ok());
+}
+
+#[cfg(feature = "graphson2")]
+#[tokio::test]
 #[serial(graphson2)]
-#[test]
-fn read_snst_rel_by_src_props_graphson2() {
-=======
-#[allow(clippy::cognitive_complexity)]
-#[tokio::test]
-#[serial]
+async fn read_snst_rel_by_src_props_graphson2() {
+    init();
+    clear_db();
+
+    let mut server = test_server_graphson2("./tests/fixtures/minimal.yml");
+    assert!(server.serve(false).is_ok());
+
+    read_snst_rel_by_src_props().await;
+
+    assert!(server.shutdown().is_ok());
+}
+
+#[allow(clippy::cognitive_complexity, dead_code)]
 async fn read_snst_rel_by_src_props() {
->>>>>>> 328f96ef
-    init();
-    clear_db();
-
-    let mut server = test_server_graphson2("./tests/fixtures/minimal.yml");
-    assert!(server.serve(false).is_ok());
-
-    read_snst_rel_by_src_props();
-
-    assert!(server.shutdown().is_ok());
-}
-
-#[allow(clippy::cognitive_complexity, dead_code)]
-fn read_snst_rel_by_src_props() {
     let mut client = test_client();
 
     let _p0 = client
@@ -356,7 +322,7 @@
             "owner",
             "__typename props{since} dst{...on User{__typename name}}",
             Some("1234".to_string()),
-            Some(json!({"src": {"Project": {"name": "Project Zero"}}})),
+            Some(&json!({"src": {"Project": {"name": "Project Zero"}}})),
         )
         .await
         .unwrap();
@@ -380,44 +346,37 @@
 }
 
 #[cfg(feature = "neo4j")]
+#[tokio::test]
 #[serial(neo4j)]
-#[test]
-fn read_snst_rel_by_dst_props_neo4j() {
+async fn read_snst_rel_by_dst_props_neo4j() {
     init();
     clear_db();
 
     let mut server = test_server_neo4j("./tests/fixtures/minimal.yml");
     assert!(server.serve(false).is_ok());
 
-    read_snst_rel_by_dst_props();
-
-    assert!(server.shutdown().is_ok());
-}
-
-<<<<<<< HEAD
-#[cfg(feature = "graphson2")]
+    read_snst_rel_by_dst_props().await;
+
+    assert!(server.shutdown().is_ok());
+}
+
+#[cfg(feature = "graphson2")]
+#[tokio::test]
 #[serial(graphson2)]
-#[test]
-fn read_snst_rel_by_dst_props_graphson2() {
-=======
-#[allow(clippy::cognitive_complexity)]
-#[tokio::test]
-#[serial]
+async fn read_snst_rel_by_dst_props_graphson2() {
+    init();
+    clear_db();
+
+    let mut server = test_server_graphson2("./tests/fixtures/minimal.yml");
+    assert!(server.serve(false).is_ok());
+
+    read_snst_rel_by_dst_props().await;
+
+    assert!(server.shutdown().is_ok());
+}
+
+#[allow(clippy::cognitive_complexity, dead_code)]
 async fn read_snst_rel_by_dst_props() {
->>>>>>> 328f96ef
-    init();
-    clear_db();
-
-    let mut server = test_server_graphson2("./tests/fixtures/minimal.yml");
-    assert!(server.serve(false).is_ok());
-
-    read_snst_rel_by_dst_props();
-
-    assert!(server.shutdown().is_ok());
-}
-
-#[allow(clippy::cognitive_complexity, dead_code)]
-fn read_snst_rel_by_dst_props() {
     let mut client = test_client();
 
     let _p0 = client
@@ -442,7 +401,7 @@
             "owner",
             "__typename props{since} dst{...on User{__typename name}}",
             Some("1234".to_string()),
-            Some(json!({"dst": {"User": {"name": "User Zero"}}})),
+            Some(&json!({"dst": {"User": {"name": "User Zero"}}})),
         )
         .await
         .unwrap();
@@ -466,44 +425,37 @@
 }
 
 #[cfg(feature = "neo4j")]
+#[tokio::test]
 #[serial(neo4j)]
-#[test]
-fn update_snst_rel_by_rel_prop_neo4j() {
+async fn update_snst_rel_by_rel_prop_neo4j() {
     init();
     clear_db();
 
     let mut server = test_server_neo4j("./tests/fixtures/minimal.yml");
     assert!(server.serve(false).is_ok());
 
-    update_snst_rel_by_rel_prop();
-
-    assert!(server.shutdown().is_ok());
-}
-
-<<<<<<< HEAD
-#[cfg(feature = "graphson2")]
+    update_snst_rel_by_rel_prop().await;
+
+    assert!(server.shutdown().is_ok());
+}
+
+#[cfg(feature = "graphson2")]
+#[tokio::test]
 #[serial(graphson2)]
-#[test]
-fn create_snst_rel_by_rel_prop_graphson2() {
-=======
-#[allow(clippy::cognitive_complexity)]
-#[tokio::test]
-#[serial]
+async fn create_snst_rel_by_rel_prop_graphson2() {
+    init();
+    clear_db();
+
+    let mut server = test_server_graphson2("./tests/fixtures/minimal.yml");
+    assert!(server.serve(false).is_ok());
+
+    update_snst_rel_by_rel_prop().await;
+
+    assert!(server.shutdown().is_ok());
+}
+
+#[allow(clippy::cognitive_complexity, dead_code)]
 async fn update_snst_rel_by_rel_prop() {
->>>>>>> 328f96ef
-    init();
-    clear_db();
-
-    let mut server = test_server_graphson2("./tests/fixtures/minimal.yml");
-    assert!(server.serve(false).is_ok());
-
-    update_snst_rel_by_rel_prop();
-
-    assert!(server.shutdown().is_ok());
-}
-
-#[allow(clippy::cognitive_complexity, dead_code)]
-fn update_snst_rel_by_rel_prop() {
     let mut client = test_client();
 
     let _p0 = client
@@ -578,44 +530,37 @@
 }
 
 #[cfg(feature = "neo4j")]
+#[tokio::test]
 #[serial(neo4j)]
-#[test]
-fn update_snst_rel_by_src_prop_neo4j() {
+async fn update_snst_rel_by_src_prop_neo4j() {
     init();
     clear_db();
 
     let mut server = test_server_neo4j("./tests/fixtures/minimal.yml");
     assert!(server.serve(false).is_ok());
 
-    update_snst_rel_by_src_prop();
-
-    assert!(server.shutdown().is_ok());
-}
-
-<<<<<<< HEAD
-#[cfg(feature = "graphson2")]
+    update_snst_rel_by_src_prop().await;
+
+    assert!(server.shutdown().is_ok());
+}
+
+#[cfg(feature = "graphson2")]
+#[tokio::test]
 #[serial(graphson2)]
-#[test]
-fn update_snst_rel_by_src_prop_graphson2() {
-=======
-#[allow(clippy::cognitive_complexity)]
-#[tokio::test]
-#[serial]
+async fn update_snst_rel_by_src_prop_graphson2() {
+    init();
+    clear_db();
+
+    let mut server = test_server_graphson2("./tests/fixtures/minimal.yml");
+    assert!(server.serve(false).is_ok());
+
+    update_snst_rel_by_src_prop().await;
+
+    assert!(server.shutdown().is_ok());
+}
+
+#[allow(clippy::cognitive_complexity, dead_code)]
 async fn update_snst_rel_by_src_prop() {
->>>>>>> 328f96ef
-    init();
-    clear_db();
-
-    let mut server = test_server_graphson2("./tests/fixtures/minimal.yml");
-    assert!(server.serve(false).is_ok());
-
-    update_snst_rel_by_src_prop();
-
-    assert!(server.shutdown().is_ok());
-}
-
-#[allow(clippy::cognitive_complexity, dead_code)]
-fn update_snst_rel_by_src_prop() {
     let mut client = test_client();
 
     let _p0 = client
@@ -690,44 +635,37 @@
 }
 
 #[cfg(feature = "neo4j")]
+#[tokio::test]
 #[serial(neo4j)]
-#[test]
-fn update_snst_rel_by_dst_prop_neo4j() {
+async fn update_snst_rel_by_dst_prop_neo4j() {
     init();
     clear_db();
 
     let mut server = test_server_neo4j("./tests/fixtures/minimal.yml");
     assert!(server.serve(false).is_ok());
 
-    update_snst_rel_by_dst_prop();
-
-    assert!(server.shutdown().is_ok());
-}
-
-<<<<<<< HEAD
-#[cfg(feature = "graphson2")]
+    update_snst_rel_by_dst_prop().await;
+
+    assert!(server.shutdown().is_ok());
+}
+
+#[cfg(feature = "graphson2")]
+#[tokio::test]
 #[serial(graphson2)]
-#[test]
-fn update_snst_rel_by_dst_prop_graphson2() {
-=======
-#[allow(clippy::cognitive_complexity)]
-#[tokio::test]
-#[serial]
+async fn update_snst_rel_by_dst_prop_graphson2() {
+    init();
+    clear_db();
+
+    let mut server = test_server_graphson2("./tests/fixtures/minimal.yml");
+    assert!(server.serve(false).is_ok());
+
+    update_snst_rel_by_dst_prop().await;
+
+    assert!(server.shutdown().is_ok());
+}
+
+#[allow(clippy::cognitive_complexity, dead_code)]
 async fn update_snst_rel_by_dst_prop() {
->>>>>>> 328f96ef
-    init();
-    clear_db();
-
-    let mut server = test_server_graphson2("./tests/fixtures/minimal.yml");
-    assert!(server.serve(false).is_ok());
-
-    update_snst_rel_by_dst_prop();
-
-    assert!(server.shutdown().is_ok());
-}
-
-#[allow(clippy::cognitive_complexity, dead_code)]
-fn update_snst_rel_by_dst_prop() {
     let mut client = test_client();
 
     let _p0 = client
@@ -802,44 +740,37 @@
 }
 
 #[cfg(feature = "neo4j")]
+#[tokio::test]
 #[serial(neo4j)]
-#[test]
-fn delete_snst_rel_by_rel_prop_neo4j() {
+async fn delete_snst_rel_by_rel_prop_neo4j() {
     init();
     clear_db();
 
     let mut server = test_server_neo4j("./tests/fixtures/minimal.yml");
     assert!(server.serve(false).is_ok());
 
-    delete_snst_rel_by_rel_prop();
-
-    assert!(server.shutdown().is_ok());
-}
-
-<<<<<<< HEAD
-#[cfg(feature = "graphson2")]
+    delete_snst_rel_by_rel_prop().await;
+
+    assert!(server.shutdown().is_ok());
+}
+
+#[cfg(feature = "graphson2")]
+#[tokio::test]
 #[serial(graphson2)]
-#[test]
-fn delete_snst_rel_by_del_prop_graphson2() {
-=======
-#[allow(clippy::cognitive_complexity)]
-#[tokio::test]
-#[serial]
+async fn delete_snst_rel_by_del_prop_graphson2() {
+    init();
+    clear_db();
+
+    let mut server = test_server_graphson2("./tests/fixtures/minimal.yml");
+    assert!(server.serve(false).is_ok());
+
+    delete_snst_rel_by_rel_prop().await;
+
+    assert!(server.shutdown().is_ok());
+}
+
+#[allow(clippy::cognitive_complexity, dead_code)]
 async fn delete_snst_rel_by_rel_prop() {
->>>>>>> 328f96ef
-    init();
-    clear_db();
-
-    let mut server = test_server_graphson2("./tests/fixtures/minimal.yml");
-    assert!(server.serve(false).is_ok());
-
-    delete_snst_rel_by_rel_prop();
-
-    assert!(server.shutdown().is_ok());
-}
-
-#[allow(clippy::cognitive_complexity, dead_code)]
-fn delete_snst_rel_by_rel_prop() {
     let mut client = test_client();
 
     let _p0 = client
@@ -892,44 +823,37 @@
 }
 
 #[cfg(feature = "neo4j")]
+#[tokio::test]
 #[serial(neo4j)]
-#[test]
-fn delete_snst_rel_by_dst_prop_neo4j() {
+async fn delete_snst_rel_by_dst_prop_neo4j() {
     init();
     clear_db();
 
     let mut server = test_server_neo4j("./tests/fixtures/minimal.yml");
     assert!(server.serve(false).is_ok());
 
-    delete_snst_rel_by_dst_prop();
-
-    assert!(server.shutdown().is_ok());
-}
-
-<<<<<<< HEAD
-#[cfg(feature = "graphson2")]
+    delete_snst_rel_by_dst_prop().await;
+
+    assert!(server.shutdown().is_ok());
+}
+
+#[cfg(feature = "graphson2")]
+#[tokio::test]
 #[serial(graphson2)]
-#[test]
-fn delete_snst_rel_by_dst_prop_graphson2() {
-=======
-#[allow(clippy::cognitive_complexity)]
-#[tokio::test]
-#[serial]
+async fn delete_snst_rel_by_dst_prop_graphson2() {
+    init();
+    clear_db();
+
+    let mut server = test_server_graphson2("./tests/fixtures/minimal.yml");
+    assert!(server.serve(false).is_ok());
+
+    delete_snst_rel_by_dst_prop().await;
+
+    assert!(server.shutdown().is_ok());
+}
+
+#[allow(clippy::cognitive_complexity, dead_code)]
 async fn delete_snst_rel_by_dst_prop() {
->>>>>>> 328f96ef
-    init();
-    clear_db();
-
-    let mut server = test_server_graphson2("./tests/fixtures/minimal.yml");
-    assert!(server.serve(false).is_ok());
-
-    delete_snst_rel_by_dst_prop();
-
-    assert!(server.shutdown().is_ok());
-}
-
-#[allow(clippy::cognitive_complexity, dead_code)]
-fn delete_snst_rel_by_dst_prop() {
     let mut client = test_client();
 
     let _p0 = client
@@ -982,44 +906,37 @@
 }
 
 #[cfg(feature = "neo4j")]
+#[tokio::test]
 #[serial(neo4j)]
-#[test]
-fn delete_snst_rel_by_src_prop_neo4j() {
+async fn delete_snst_rel_by_src_prop_neo4j() {
     init();
     clear_db();
 
     let mut server = test_server_neo4j("./tests/fixtures/minimal.yml");
     assert!(server.serve(false).is_ok());
 
-    delete_snst_rel_by_src_prop();
-
-    assert!(server.shutdown().is_ok());
-}
-
-<<<<<<< HEAD
-#[cfg(feature = "graphson2")]
+    delete_snst_rel_by_src_prop().await;
+
+    assert!(server.shutdown().is_ok());
+}
+
+#[cfg(feature = "graphson2")]
+#[tokio::test]
 #[serial(graphson2)]
-#[test]
-fn delete_snst_rel_by_src_prop_graphson2() {
-=======
-#[allow(clippy::cognitive_complexity)]
-#[tokio::test]
-#[serial]
-async fn delete_mnst_rel_by_src_prop() {
->>>>>>> 328f96ef
+async fn delete_snst_rel_by_src_prop_graphson2() {
     init();
     clear_db();
 
     let mut server = test_server_graphson2("./tests/fixtures/minimal.yml");
     assert!(server.serve(false).is_ok());
 
-    delete_snst_rel_by_src_prop();
+    delete_snst_rel_by_src_prop().await;
 
     assert!(server.shutdown().is_ok());
 }
 
 #[allow(clippy::cognitive_complexity, dead_code)]
-fn delete_snst_rel_by_src_prop() {
+async fn delete_snst_rel_by_src_prop() {
     let mut client = test_client();
 
     let _p0 = client
@@ -1071,7 +988,7 @@
             "Project",
             "owner{__typename props{since} dst{...on User{__typename name}}}",
             Some("1234".to_string()),
-            Some(json!({"name": "Project Zero"})),
+            Some(&json!({"name": "Project Zero"})),
         )
         .await
         .unwrap();
@@ -1081,7 +998,7 @@
             "Project",
             "owner{__typename props{since} dst{...on User{__typename name}}}",
             Some("1234".to_string()),
-            Some(json!({"name": "Project One"})),
+            Some(&json!({"name": "Project One"})),
         )
         .await
         .unwrap();
